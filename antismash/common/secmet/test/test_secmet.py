--- conflicted
+++ resolved
@@ -51,12 +51,8 @@
 
     def test_pfam_domain(self):
         original = PFAMDomain(FeatureLocation(2, 5), description="test",
-<<<<<<< HEAD
-                              domain="domainname")
-=======
                               protein_start=5, protein_end=10,
                               domain="p450")
->>>>>>> f96bd089
         original.db_xref.append("test-ref")
         original.tool = "toolname"
         original.domain_id = "domain_id"
@@ -69,11 +65,6 @@
         original.translation = "ARNDCQ"
         new = PFAMDomain.from_biopython(original.to_biopython()[0])
         for slot in ["db_xref", "tool", "domain_id", "database", "detection",
-<<<<<<< HEAD
-                     "evalue", "score", "locus_tag", "label", "translation"]:
-            assert getattr(original, slot) == getattr(new, slot)
-
-=======
                      "evalue", "score", "locus_tag", "label", "translation", "domain",
                      "protein_start", "protein_end"]:
             assert getattr(original, slot) == getattr(new, slot)
@@ -88,7 +79,6 @@
         with self.assertRaisesRegex(ValueError, "invalid literal for int()"):
             PFAMDomain(FeatureLocation(2, 5), description="desc", protein_start=10, protein_end="nope")
 
->>>>>>> f96bd089
 
 class TestRecord(unittest.TestCase):
     def test_cluster_numbering(self):
