--- conflicted
+++ resolved
@@ -515,19 +515,10 @@
     """ A base class for features which represent a domain type """
     __slots__ = ["tool", "domain", "_asf"]
 
-    def __init__(self, location, feature_type, domain: Optional[str] = None):
+    def __init__(self, location, feature_type):
         super().__init__(location, feature_type)
         self.tool = None
-<<<<<<< HEAD
-        if domain is not None:
-            if not isinstance(domain, str):
-                raise TypeError("Domain must be given domain as a string, not %s" % type(domain))
-            if not domain:
-                raise ValueError("Domain cannot be an empty string")
-        self.domain = domain
-=======
         self.domain = None
->>>>>>> eedd7028
         self._asf = ActiveSiteFinderQualifier()
 
     @property
@@ -555,15 +546,10 @@
             assert isinstance(feature, Domain), type(feature)
 
         # grab optional qualifiers
-<<<<<<< HEAD
-        feature.tool = leftovers.pop("aSTool", [None])[0]
-        feature.domain = leftovers.pop("aSDomain", [None])[0]
-=======
         if "aSTool" in leftovers:
             feature.tool = leftovers.pop("aSTool")[0]
         if "asDomain" in leftovers:
             feature.domain = leftovers.pop("asDomain")[0]
->>>>>>> eedd7028
 
         # grab parent optional qualifiers
         return AntismashFeature.from_biopython(bio_feature, feature=feature, leftovers=leftovers)
@@ -599,24 +585,6 @@
 class PFAMDomain(Domain):
     """ A feature representing a PFAM domain within a CDS.
     """
-<<<<<<< HEAD
-    __slots__ = ["description", "db_xref", "probability", "protein_start", "protein_end"]
-
-    def __init__(self, location: FeatureLocation, description: str, protein_start: int,
-                 protein_end: int, domain: Optional[str] = None) -> None:
-        """ Arguments:
-                location: the DNA location of the feature
-                description: a string with a description
-                protein_start: the start point within the parent CDS translation
-                protein_end: the end point within the parent CDS translation
-                domain: the name for the domain (e.g. p450 vs the dbxref PF00067)
-        """
-        super().__init__(location, feature_type="PFAM_domain", domain=domain)
-        if not isinstance(description, str):
-            raise TypeError("PFAMDomain description must be a string, not %s" % type(description))
-        if not description:
-            raise ValueError("PFAMDomain description cannot be empty")
-=======
     __slots__ = ["description", "db_xref", "probability"]
 
     def __init__(self, location: FeatureLocation, description: str, domain: Optional[str] = None) -> None:
@@ -625,20 +593,13 @@
         if domain is not None:
             assert domain and isinstance(domain, str), domain
         self.domain = domain
->>>>>>> eedd7028
         self.description = description
         self.probability = None
         self.db_xref = []  # type: List[str]
-        self.protein_start = int(protein_start)
-        self.protein_end = int(protein_end)
-        if self.protein_start >= self.protein_end:
-            raise ValueError("A PFAMDomain protein location cannot end before it starts")
 
     def to_biopython(self, qualifiers=None):
         mine = OrderedDict()
-        mine["description"] = [self.description]
-        mine["protein_start"] = [self.protein_start]
-        mine["protein_end"] = [self.protein_end]
+        mine["description"] = self.description
         if self.probability is not None:
             mine["probability"] = [self.probability]
         if self.db_xref:
@@ -655,9 +616,7 @@
             leftovers = Feature.make_qualifiers_copy(bio_feature)
         # grab mandatory qualifiers and create the class
         description = leftovers.pop("description")[0]
-        p_start = int(leftovers.pop("protein_start")[0])
-        p_end = int(leftovers.pop("protein_end")[0])
-        feature = PFAMDomain(bio_feature.location, description, p_start, p_end)
+        feature = PFAMDomain(bio_feature.location, description)
 
         # grab optional qualifiers
         feature.db_xref = leftovers.pop("db_xref", [])
