# License: GNU Affero General Public License v3 or later
# A copy of GNU AGPL v3 should have been included in this software package in LICENSE.txt.

""" Common functionality for finding and marking PFAMDomains within a record. """

import logging
import os
<<<<<<< HEAD
from typing import Any, Dict, List, Optional
=======
from typing import Any, Dict, Iterable, List, Optional
>>>>>>> ac044100

from antismash.common import fasta, module_results, pfamdb, serialiser, subprocessing
from antismash.common.secmet import Record, CDSFeature
from antismash.common.secmet.feature import PFAMDomain


class HmmerResults(module_results.ModuleResults):
    """ Results for hmmer-based detection """
    schema_version = 2

    def __init__(self, record_id: str, evalue: float, score: float,
                 database: str, tool: str, hits: List[Dict[str, Any]]) -> None:
        super().__init__(record_id)
        self.hits = list(hits)
        self.evalue = float(evalue)
        self.score = float(score)
        self.database = str(database)
        self.tool = str(tool)

    def to_json(self) -> Dict[str, Any]:
        json = {"hits": self.hits, "record id": self.record_id,
                "schema": self.schema_version, "max evalue": self.evalue,
                "min score": self.score, "database": self.database,
                "tool": self.tool}
        return json

    @staticmethod
    def from_json(json: Dict[str, Any], record: Record, max_evalue: float,  # type: ignore  # pylint: disable=arguments-differ
                  min_score: float) -> Optional["HmmerResults"]:
        """ Regenerate the results from JSON.
            If max_evalue or min_score aren't equal or narrower than those the
            results were generated with, the results will be discarded.
        """

        if record.id != json.get("record id"):
            logging.warning("Hmmer results are for different record, discarding previous results")
            return None

        if json.get("schema") != HmmerResults.schema_version:
            logging.warning("Hmmer results are for different result schema, discarding previous results")
            return None

        evalue = json.get("max evalue")
        score = json.get("min score")
        if evalue is None or score is None:
            raise ValueError("Invalid Hmmer result values")
        assert isinstance(score, float) and isinstance(evalue, float)

        # if the current options have expanded the detection range, rerunning is required
        if evalue < max_evalue:
            logging.debug("Discarding Hmmer results, using new evalue threshold")
            return None
        if score > min_score:
            logging.debug("Discarding Hmmer results, using new score threshold")
            return None

        hits = json.get("hits")
        if not isinstance(hits, list):
            raise TypeError("FullHmmer results contain unexpected types")
        # if the thresholds changed, trim out any extra hits here
        hits = [hit for hit in hits if hit["score"] >= min_score and hit["evalue"] <= max_evalue]

        results = HmmerResults(record.id, max_evalue, min_score, json["database"], json["tool"], hits)
        return results

    def add_to_record(self, record: Record) -> None:
        db_version = pfamdb.get_db_version_from_path(self.database)
        for i, hit in enumerate(self.hits):
            pfam_feature = PFAMDomain(serialiser.location_from_json(hit["location"]),
                                      description=hit["description"], protein_start=hit["protein_start"],
                                      protein_end=hit["protein_end"])
            for key in ["label", "locus_tag", "domain", "evalue",
                        "score", "translation", "db_xref"]:
                setattr(pfam_feature, key, hit[key])
            pfam_feature.tool = self.tool
            pfam_feature.database = db_version
            pfam_feature.detection = "hmmscan"
            pfam_feature.domain_id = "{}_{}_{:04d}".format(self.tool, pfam_feature.locus_tag, i + 1)
            record.add_pfam_domain(pfam_feature)


def build_hits(record: Record, hmmscan_results: List, min_score: float,
               max_evalue: float, database: str) -> List[Dict[str, Any]]:
    """ Builds PFAMDomains from the given hmmscan results

        Arguments:
            record: the Record being scanned
            hmmscan_results: the results of Bio.SearchIO.parse
            min_score: a minimum allowable bitscore for hits (exclusive)
            max_evalue: a maximum allowable evalue for hits (exclusive)
            database: the name of the database used to find the hits

        Returns:
            a list of JSON representations of hmmer hits
    """
    logging.debug("Generating feature objects for PFAM hits")

    hits = []
    feature_by_id = record.get_cds_name_mapping()

    for result in hmmscan_results:
        for hsp in result.hsps:
            if hsp.bitscore <= min_score or hsp.evalue >= max_evalue:
                continue

            if hsp.query_id not in hsp.query_id:
                continue

            feature = feature_by_id[hsp.query_id]
            location = feature.get_sub_location_from_protein_coordinates(hsp.query_start, hsp.query_end)

            hit = {"location": str(location),
                   "label": result.id, "locus_tag": feature.locus_tag,
                   "domain": hsp.hit_id, "evalue": hsp.evalue, "score": hsp.bitscore,
                   "translation": str(location.extract(record.seq).translate(table=feature.transl_table)),
                   "db_xref": [pfamdb.get_pfam_id_from_name(hsp.hit_id, database)],
                   "description": hsp.hit_description, "protein_start": hsp.query_start, "protein_end": hsp.query_end}
            hits.append(hit)
    return hits


def run_hmmer(record: Record, features: Iterable[CDSFeature], max_evalue: float,
              min_score: float, database: str, tool: str) -> HmmerResults:
    """ Build hmmer results for the given features

        Arguments:
            record: the Record instance to run hmmer over
            features: the list of CDSFeatures to run over specifically
            max_evalue: a maximum evalue allowed for hits (exclusive)
            min_evalue: a minimum evalue allowed for hits (exclusive)
            database: the database to search for hits within
            tool: the name of the specific tool calling into this module
    """
    if not os.path.exists(database):
        raise ValueError("Given database does not exist: %s" % database)
    query_sequence = fasta.get_fasta_from_features(features)
    hmmscan_results = subprocessing.run_hmmscan(database, query_sequence, opts=["--cut_tc"])
    hits = build_hits(record, hmmscan_results, min_score, max_evalue, database)
    return HmmerResults(record.id, max_evalue, min_score, database, tool, hits)<|MERGE_RESOLUTION|>--- conflicted
+++ resolved
@@ -5,11 +5,7 @@
 
 import logging
 import os
-<<<<<<< HEAD
-from typing import Any, Dict, List, Optional
-=======
 from typing import Any, Dict, Iterable, List, Optional
->>>>>>> ac044100
 
 from antismash.common import fasta, module_results, pfamdb, serialiser, subprocessing
 from antismash.common.secmet import Record, CDSFeature
