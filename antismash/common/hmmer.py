# License: GNU Affero General Public License v3 or later
# A copy of GNU AGPL v3 should have been included in this software package in LICENSE.txt.

""" Common functionality for finding and marking PFAMDomains within a record. """

import logging
import os
from typing import Any, Dict, List, Optional

from antismash.common import fasta, module_results, pfamdb, serialiser, subprocessing
from antismash.common.secmet import Record, CDSFeature
from antismash.common.secmet.feature import PFAMDomain


class HmmerResults(module_results.ModuleResults):
    """ Results for hmmer-based detection """
    schema_version = 2

    def __init__(self, record_id: str, evalue: float, score: float,
                 database: str, tool: str, hits: List[Dict[str, Any]]) -> None:
        super().__init__(record_id)
        self.hits = list(hits)
        self.evalue = float(evalue)
        self.score = float(score)
        self.database = str(database)
        self.tool = str(tool)

    def to_json(self) -> Dict[str, Any]:
        json = {"hits": self.hits, "record id": self.record_id,
                "schema": self.schema_version, "max evalue": self.evalue,
                "min score": self.score, "database": self.database,
                "tool": self.tool}
        return json

    @staticmethod
    def from_json(json: Dict[str, Any], record: Record, max_evalue: float,
                  min_score: float) -> Optional["HmmerResults"]:
        """ Regenerate the results from JSON.
            If max_evalue or min_score aren't equal or narrower than those the
            results were generated with, the results will be discarded.
        """

        if record.id != json.get("record id"):
            logging.warning("Hmmer results are for different record, discarding previous results")
            return None

        if json.get("schema") != HmmerResults.schema_version:
            logging.warning("Hmmer results are for different result schema, discarding previous results")
            return None

        evalue = json.get("max evalue")
        score = json.get("min score")
        if evalue is None or score is None:
            raise ValueError("Invalid Hmmer result values")
        assert isinstance(score, float) and isinstance(evalue, float)

        # if the current options have expanded the detection range, rerunning is required
        if evalue < max_evalue:
            logging.debug("Discarding Hmmer results, using new evalue threshold")
            return None
        if score > min_score:
            logging.debug("Discarding Hmmer results, using new score threshold")
            return None

        hits = json.get("hits")
        if not isinstance(hits, list):
            raise TypeError("FullHmmer results contain unexpected types")
        # if the thresholds changed, trim out any extra hits here
        hits = [hit for hit in hits if hit["score"] >= min_score and hit["evalue"] <= max_evalue]

        results = HmmerResults(record.id, max_evalue, min_score, json["database"], json["tool"], hits)
        return results

    def add_to_record(self, record: Record) -> None:
        db_version = pfamdb.get_db_version_from_path(self.database)
        for i, hit in enumerate(self.hits):
            pfam_feature = PFAMDomain(serialiser.location_from_json(hit["location"]),
<<<<<<< HEAD
                                      description=hit["description"])
=======
                                      description=hit["description"], protein_start=hit["protein_start"],
                                      protein_end=hit["protein_end"])
>>>>>>> f96bd089
            for key in ["label", "locus_tag", "domain", "evalue",
                        "score", "translation", "db_xref"]:
                setattr(pfam_feature, key, hit[key])
            pfam_feature.tool = self.tool
            pfam_feature.database = db_version
            pfam_feature.detection = "hmmscan"
            pfam_feature.domain_id = "{}_{}_{:04d}".format(self.tool, pfam_feature.locus_tag, i + 1)
            record.add_pfam_domain(pfam_feature)


<<<<<<< HEAD
def build_hits(record, hmmscan_results, min_score: float, max_evalue: float, database: str) -> List[Dict[str, Any]]:
    "Builds PFAMDomains from the given hmmscan results"
=======
def build_hits(record: Record, hmmscan_results: List, min_score: float,
               max_evalue: float, database: str) -> List[Dict[str, Any]]:
    """ Builds PFAMDomains from the given hmmscan results

        Arguments:
            record: the Record being scanned
            hmmscan_results: the results of Bio.SearchIO.parse
            min_score: a minimum allowable bitscore for hits (exclusive)
            max_evalue: a maximum allowable evalue for hits (exclusive)
            database: the name of the database used to find the hits

        Returns:
            a list of JSON representations of hmmer hits
    """
>>>>>>> f96bd089
    logging.debug("Generating feature objects for PFAM hits")

    hits = []
    feature_by_id = record.get_cds_name_mapping()

    for result in hmmscan_results:
        for hsp in result.hsps:
            if hsp.bitscore <= min_score or hsp.evalue >= max_evalue:
                continue

            if hsp.query_id not in hsp.query_id:
                continue

            feature = feature_by_id[hsp.query_id]
            location = feature.get_sub_location_from_protein_coordinates(hsp.query_start, hsp.query_end)

            hit = {"location": str(location),
                   "label": result.id, "locus_tag": feature.locus_tag,
                   "domain": hsp.hit_id, "evalue": hsp.evalue, "score": hsp.bitscore,
                   "translation": str(location.extract(record.seq).translate(table=feature.transl_table)),
                   "db_xref": [pfamdb.get_pfam_id_from_name(hsp.hit_id, database)],
                   "description": hsp.hit_description, "protein_start": hsp.query_start, "protein_end": hsp.query_end}
            hits.append(hit)
    return hits


def run_hmmer(record: Record, features: List[CDSFeature], max_evalue: float,
              min_score: float, database: str, tool: str) -> HmmerResults:
    """ Build hmmer results for the given features

        Arguments:
            record: the Record instance to run hmmer over
            features: the list of CDSFeatures to run over specifically
            max_evalue: a maximum evalue allowed for hits (exclusive)
            min_evalue: a minimum evalue allowed for hits (exclusive)
            database: the database to search for hits within
            tool: the name of the specific tool calling into this module
    """
    if not os.path.exists(database):
        raise ValueError("Given database does not exist: %s" % database)
    query_sequence = fasta.get_fasta_from_features(features)
    hmmscan_results = subprocessing.run_hmmscan(database, query_sequence, opts=["--cut_tc"])
    hits = build_hits(record, hmmscan_results, min_score, max_evalue, database)
    return HmmerResults(record.id, max_evalue, min_score, database, tool, hits)<|MERGE_RESOLUTION|>--- conflicted
+++ resolved
@@ -75,12 +75,8 @@
         db_version = pfamdb.get_db_version_from_path(self.database)
         for i, hit in enumerate(self.hits):
             pfam_feature = PFAMDomain(serialiser.location_from_json(hit["location"]),
-<<<<<<< HEAD
-                                      description=hit["description"])
-=======
                                       description=hit["description"], protein_start=hit["protein_start"],
                                       protein_end=hit["protein_end"])
->>>>>>> f96bd089
             for key in ["label", "locus_tag", "domain", "evalue",
                         "score", "translation", "db_xref"]:
                 setattr(pfam_feature, key, hit[key])
@@ -91,10 +87,6 @@
             record.add_pfam_domain(pfam_feature)
 
 
-<<<<<<< HEAD
-def build_hits(record, hmmscan_results, min_score: float, max_evalue: float, database: str) -> List[Dict[str, Any]]:
-    "Builds PFAMDomains from the given hmmscan results"
-=======
 def build_hits(record: Record, hmmscan_results: List, min_score: float,
                max_evalue: float, database: str) -> List[Dict[str, Any]]:
     """ Builds PFAMDomains from the given hmmscan results
@@ -109,7 +101,6 @@
         Returns:
             a list of JSON representations of hmmer hits
     """
->>>>>>> f96bd089
     logging.debug("Generating feature objects for PFAM hits")
 
     hits = []
