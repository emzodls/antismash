# License: GNU Affero General Public License v3 or later
# A copy of GNU AGPL v3 should have been included in this software package in LICENSE.txt.

""" A collection of classes for simplification of HTML templating.

    Each layer type is a different construct with helper functions that don't
    really belong in the original objects.
"""

import os
<<<<<<< HEAD
from types import ModuleType
from typing import Any, List, Optional

from antismash.config import ConfigType
from antismash.common.secmet import Record, Cluster
=======
from typing import Any, List, Optional, Tuple

from antismash.config import ConfigType
>>>>>>> ac044100
from antismash.common.module_results import ModuleResults
from antismash.common.secmet import Record, Cluster
from antismash.typing import AntismashModule


class OptionsLayer:
    """ A layer for the global Config options. """
    def __init__(self, options: ConfigType) -> None:
        self.options = options

    def __getattr__(self, attr: str) -> Any:
        if attr in self.__dict__:
            return super().__getattribute__(attr)
        return getattr(self.options, attr)

    @property
    def plugins(self) -> List[AntismashModule]:
        """ A list of all modules """
        from antismash.main import get_all_modules
        return get_all_modules()

    @property
    def smcogs(self) -> bool:
        """ Whether smcogs was enabled or not """
        return (not self.options.minimal
                or self.options.smcogs_enabled
                or self.options.smcogs_trees)  # TODO work out a better way of doing this

    def download_logfile(self) -> Optional[str]:
        """ Returns the path of the logfile, if it was created (otherwise None) """
        logfile_path = os.path.abspath(self.logfile)
        if os.path.dirname(logfile_path).startswith(self.output_dir):
            return logfile_path[len(self.output_dir) + 1:]
        return None

    @property
    def base_url(self) -> str:
        """ Returns the 'home' URL for fungismash/antismash """
        if self.options.taxon == "fungi":
            return self.options.urls.fungi_baseurl
        return self.options.urls.bacteria_baseurl


class RecordLayer:
    """ A layer for Record instances """
<<<<<<< HEAD
    def __init__(self, record: Record, results: ModuleResults, options: ConfigType) -> None:
=======
    def __init__(self, record: Record, results: ModuleResults, options: OptionsLayer) -> None:
>>>>>>> ac044100
        self.results = results
        self.seq_record = record
        self.options = options
        self.clusters = []  # type: List[ClusterLayer]
        for cluster in record.get_clusters():
            self.clusters.append(ClusterLayer(self, cluster))

    def __getattr__(self, attr: str) -> Any:
        if attr in self.__dict__:
            return super().__getattribute__(attr)
        return getattr(self.seq_record, attr)

    def get_from_record(self) -> str:
        " returns the text to be displayed in the overview table > separator-text "

        current_id = self.seq_record.id

        orig_id = self.seq_record.original_id

        if orig_id:
            if len(orig_id) < 40:
                current_id += " (original name was: %s)" % orig_id
            else:
                current_id += " (original name was: %s...)" % orig_id[:60]

        return 'The following clusters are from record %s:' % current_id


class ClusterLayer:
    """ A layer for Cluster instances, contains special members for result of
        the clusterblast and clusterfinder modules
    """
    def __init__(self, record: RecordLayer, cluster_feature: Cluster) -> None:
        assert isinstance(cluster_feature, Cluster), type(cluster_feature)
        assert cluster_feature.parent_record
        self.record = record  # type: RecordLayer
        self.anchor_id = "r{}c{}".format(cluster_feature.parent_record.record_index,
                                         cluster_feature.get_cluster_number())
<<<<<<< HEAD
        self.handlers = []  # type: List[ModuleType]
        self.cluster_feature = cluster_feature  # type: Cluster
        self.cluster_blast = []
        self.knowncluster_blast = []
        self.subcluster_blast = []
        if self.cluster_feature.knownclusterblast:
            self.knowncluster_blast_generator()
        if self.cluster_feature.subclusterblast:
            self.subcluster_blast_generator()
        if self.cluster_feature.clusterblast:
            self.cluster_blast_generator()
=======
        self.handlers = []  # type: List[AntismashModule]
        self.cluster_feature = cluster_feature  # type: Cluster

        self.cluster_blast = []  # type: List[Tuple[str, str]]
        self.knowncluster_blast = []  # type: List[Tuple[str, str]]
        self.subcluster_blast = []  # type: List[Tuple[str, str]]
        if self.cluster_feature.knownclusterblast:
            self.knowncluster_blast = self.knowncluster_blast_generator()
        if self.cluster_feature.subclusterblast:
            self.subcluster_blast = self.subcluster_blast_generator()
        if self.cluster_feature.clusterblast:
            self.cluster_blast = self.cluster_blast_generator()
>>>>>>> ac044100

        self.find_plugins_for_cluster()
        self.has_details = self.determine_has_details()
        self.has_sidepanel = self.determine_has_sidepanel()

    def __getattr__(self, attr: str) -> Any:
        if attr in self.__dict__:
            return super().__getattribute__(attr)
        return getattr(self.cluster_feature, attr)

    @property
    def best_knowncluster_name(self) -> str:
        """ The name of the best hit from knownclusterblast, if it was run """
        if not self.knownclusterblast:
            return "-"
        full = self.knownclusterblast[0][0]
        return full.split(": ")[1].replace("_", " ").replace(
                        " biosynthetic gene cluster", "")

    @property
    def bgc_id(self) -> str:
        """ The BGC id of the best hit from knownclusterblast, if it was run """
        if not self.cluster_feature.knownclusterblast:
            return "-"
        return format(self.cluster_feature.knownclusterblast[0][1])

    @property
    def detection_rules(self) -> List[str]:
        """ The details of rules that caused the cluster to be defined """
        return ["%s: %s" % (product, rules) for product, rules in
                zip(self.cluster_feature.products, self.cluster_feature.detection_rules)]

    def description_text(self) -> str:
        """ returns the gene cluster description """
        description_text = self.record.name \
            + ' - Gene Cluster %s. Type = %s. Location: %s - %s nt. ' % (
                        self.get_cluster_number(), self.get_product_string(),
                        self.location.start + 1, self.location.end)
        if self.probability != "BROKEN":  # TODO: real value check
            description_text += 'ClusterFinder probability: %s. ' % self.probability
        description_text += 'Click on genes for more information.'

        return description_text

    def cluster_blast_generator(self) -> List[Tuple[str, str]]:  # TODO: deduplicate
        """ Generates the details to use for clusterblast results """
        assert self.cluster_feature.clusterblast
        top_hits = self.cluster_feature.clusterblast[:self.record.options.cb_nclusters]
<<<<<<< HEAD
=======
        results = []
>>>>>>> ac044100
        for i, label in enumerate(top_hits):
            i += 1  # 1-indexed
            svg_file = os.path.join('svg', 'clusterblast_r%dc%d_%s.svg' % (
                            self.record.record_index, self.get_cluster_number(), i))
            results.append((label, svg_file))
        return results

    def knowncluster_blast_generator(self) -> List[Tuple[str, str]]:
        """ Generates the details to use for knownclusterblast results """
        assert self.cluster_feature.knownclusterblast
        top_hits = self.cluster_feature.knownclusterblast[:self.record.options.cb_nclusters]
<<<<<<< HEAD
=======
        results = []
>>>>>>> ac044100
        for i, label_pair in enumerate(top_hits):
            i += 1  # 1-indexed
            label = label_pair[0]
            svg_file = os.path.join('svg', 'knownclusterblast_r%dc%d_%s.svg' % (
                            self.record.record_index, self.get_cluster_number(), i))
            results.append((label, svg_file))
        return results

    def subcluster_blast_generator(self) -> List[Tuple[str, str]]:
        """ Generates the details to use for subclusterblast results """
        assert self.cluster_feature.subclusterblast
        assert self.cluster_feature.subclusterblast is not None, self.cluster_feature.location
        top_hits = self.cluster_feature.subclusterblast[:self.record.options.cb_nclusters]
<<<<<<< HEAD
=======
        results = []
>>>>>>> ac044100
        for i, label in enumerate(top_hits):
            i += 1  # since one-indexed
            svg_file = os.path.join('svg', 'subclusterblast_r%dc%d_%s.svg' % (
                            self.record.record_index, self.get_cluster_number(), i))
            results.append((label, svg_file))
        return results

    def find_plugins_for_cluster(self) -> List[AntismashModule]:
        "Find a specific plugin responsible for a given gene cluster type"
        for plugin in self.record.options.plugins:
            if not hasattr(plugin, 'will_handle'):
                continue
            if plugin.will_handle(self.products):
                self.handlers.append(plugin)
        return self.handlers

    def determine_has_details(self) -> bool:
        """ Sets has_details to be True if at least one plugin might create
            detail output for the cluster
        """
        for handler in self.handlers:
            if hasattr(handler, "generate_details_div"):
                return True
        return False

    def determine_has_sidepanel(self) -> bool:
        """ Sets has_details to be True if at least one plugin might create
            output for the cluster sidepanel
        """
        for handler in self.handlers:
            if hasattr(handler, "generate_sidepanel"):
                return True
<<<<<<< HEAD
        return False


class OptionsLayer:
    """ A layer for the global Config options. """
    def __init__(self, options):
        self.options = options

    def __getattr__(self, attr):
        if attr in self.__dict__:
            return super().__getattribute__(attr)
        return getattr(self.options, attr)

    @property
    def plugins(self) -> List[ModuleType]:
        """ A list of all modules """
        from antismash.main import get_all_modules
        return get_all_modules()

    @property
    def smcogs(self) -> bool:
        """ Whether smcogs was enabled or not """
        return (not self.options.minimal
                or self.options.smcogs_enabled
                or self.options.smcogs_trees)  # TODO work out a better way of doing this

    def download_logfile(self) -> Optional[str]:
        """ Returns the path of the logfile, if it was created (otherwise None) """
        logfile_path = os.path.abspath(self.logfile)
        if os.path.dirname(logfile_path).startswith(self.output_dir):
            return logfile_path[len(self.output_dir) + 1:]
        return None

    @property
    def base_url(self) -> str:
        """ Returns the 'home' URL for fungismash/antismash """
        if self.options.taxon == "fungi":
            return self.options.urls.fungi_baseurl
        return self.options.urls.bacteria_baseurl
=======
        return False
>>>>>>> ac044100
<|MERGE_RESOLUTION|>--- conflicted
+++ resolved
@@ -8,17 +8,9 @@
 """
 
 import os
-<<<<<<< HEAD
-from types import ModuleType
-from typing import Any, List, Optional
+from typing import Any, List, Optional, Tuple
 
 from antismash.config import ConfigType
-from antismash.common.secmet import Record, Cluster
-=======
-from typing import Any, List, Optional, Tuple
-
-from antismash.config import ConfigType
->>>>>>> ac044100
 from antismash.common.module_results import ModuleResults
 from antismash.common.secmet import Record, Cluster
 from antismash.typing import AntismashModule
@@ -64,11 +56,7 @@
 
 class RecordLayer:
     """ A layer for Record instances """
-<<<<<<< HEAD
-    def __init__(self, record: Record, results: ModuleResults, options: ConfigType) -> None:
-=======
     def __init__(self, record: Record, results: ModuleResults, options: OptionsLayer) -> None:
->>>>>>> ac044100
         self.results = results
         self.seq_record = record
         self.options = options
@@ -107,19 +95,6 @@
         self.record = record  # type: RecordLayer
         self.anchor_id = "r{}c{}".format(cluster_feature.parent_record.record_index,
                                          cluster_feature.get_cluster_number())
-<<<<<<< HEAD
-        self.handlers = []  # type: List[ModuleType]
-        self.cluster_feature = cluster_feature  # type: Cluster
-        self.cluster_blast = []
-        self.knowncluster_blast = []
-        self.subcluster_blast = []
-        if self.cluster_feature.knownclusterblast:
-            self.knowncluster_blast_generator()
-        if self.cluster_feature.subclusterblast:
-            self.subcluster_blast_generator()
-        if self.cluster_feature.clusterblast:
-            self.cluster_blast_generator()
-=======
         self.handlers = []  # type: List[AntismashModule]
         self.cluster_feature = cluster_feature  # type: Cluster
 
@@ -132,7 +107,6 @@
             self.subcluster_blast = self.subcluster_blast_generator()
         if self.cluster_feature.clusterblast:
             self.cluster_blast = self.cluster_blast_generator()
->>>>>>> ac044100
 
         self.find_plugins_for_cluster()
         self.has_details = self.determine_has_details()
@@ -181,10 +155,7 @@
         """ Generates the details to use for clusterblast results """
         assert self.cluster_feature.clusterblast
         top_hits = self.cluster_feature.clusterblast[:self.record.options.cb_nclusters]
-<<<<<<< HEAD
-=======
         results = []
->>>>>>> ac044100
         for i, label in enumerate(top_hits):
             i += 1  # 1-indexed
             svg_file = os.path.join('svg', 'clusterblast_r%dc%d_%s.svg' % (
@@ -196,10 +167,7 @@
         """ Generates the details to use for knownclusterblast results """
         assert self.cluster_feature.knownclusterblast
         top_hits = self.cluster_feature.knownclusterblast[:self.record.options.cb_nclusters]
-<<<<<<< HEAD
-=======
         results = []
->>>>>>> ac044100
         for i, label_pair in enumerate(top_hits):
             i += 1  # 1-indexed
             label = label_pair[0]
@@ -213,10 +181,7 @@
         assert self.cluster_feature.subclusterblast
         assert self.cluster_feature.subclusterblast is not None, self.cluster_feature.location
         top_hits = self.cluster_feature.subclusterblast[:self.record.options.cb_nclusters]
-<<<<<<< HEAD
-=======
         results = []
->>>>>>> ac044100
         for i, label in enumerate(top_hits):
             i += 1  # since one-indexed
             svg_file = os.path.join('svg', 'subclusterblast_r%dc%d_%s.svg' % (
@@ -249,46 +214,4 @@
         for handler in self.handlers:
             if hasattr(handler, "generate_sidepanel"):
                 return True
-<<<<<<< HEAD
-        return False
-
-
-class OptionsLayer:
-    """ A layer for the global Config options. """
-    def __init__(self, options):
-        self.options = options
-
-    def __getattr__(self, attr):
-        if attr in self.__dict__:
-            return super().__getattribute__(attr)
-        return getattr(self.options, attr)
-
-    @property
-    def plugins(self) -> List[ModuleType]:
-        """ A list of all modules """
-        from antismash.main import get_all_modules
-        return get_all_modules()
-
-    @property
-    def smcogs(self) -> bool:
-        """ Whether smcogs was enabled or not """
-        return (not self.options.minimal
-                or self.options.smcogs_enabled
-                or self.options.smcogs_trees)  # TODO work out a better way of doing this
-
-    def download_logfile(self) -> Optional[str]:
-        """ Returns the path of the logfile, if it was created (otherwise None) """
-        logfile_path = os.path.abspath(self.logfile)
-        if os.path.dirname(logfile_path).startswith(self.output_dir):
-            return logfile_path[len(self.output_dir) + 1:]
-        return None
-
-    @property
-    def base_url(self) -> str:
-        """ Returns the 'home' URL for fungismash/antismash """
-        if self.options.taxon == "fungi":
-            return self.options.urls.fungi_baseurl
-        return self.options.urls.bacteria_baseurl
-=======
-        return False
->>>>>>> ac044100
+        return False