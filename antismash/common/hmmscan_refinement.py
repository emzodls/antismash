# License: GNU Affero General Public License v3 or later
# A copy of GNU AGPL v3 should have been included in this software package in LICENSE.txt.

""" A collection of functions for refining hmm domain fragments into best hits.
"""

from collections import defaultdict
from typing import Dict, List, Set, Union


class HMMResult:
    """ A variant of HSP that allows for operations between multiple instances
        along with simplified operations e.g. len()
    """
    __slots__ = ["hit_id", "query_start", "query_end", "evalue", "bitscore"]

    def __init__(self, hit_id: str, start: int, end: int, evalue: float,
                 bitscore: float) -> None:
        self.hit_id = hit_id
        self.query_start = int(start)
        self.query_end = int(end)
        self.evalue = float(evalue)
        self.bitscore = float(bitscore)

    def __len__(self):
        return self.query_end - self.query_start

    def merge(self, other: "HMMResult") -> "HMMResult":
        """ Creates a new HMMResult instance from this instance and the
            provided instance.
        """
        assert self.hit_id == other.hit_id
        if self.query_start < other.query_start:
            start, end = self.query_start, other.query_end
        else:
            start, end = other.query_start, self.query_end
        return HMMResult(self.hit_id, start, end,
                         min(self.evalue, other.evalue),
                         max(self.bitscore, other.bitscore))

    def to_json(self) -> Dict[str, Union[str, int, float]]:
        """ Converts the instance into a dictionary for use in json formats """
        return {key: getattr(self, key) for key in self.__slots__}

    @staticmethod
    def from_json(data: Dict[str, Union[str, int, float]]) -> "HMMResult":
        """ Rebuilds a HMMResult instance from a JSON representation """
<<<<<<< HEAD
        return HMMResult(data["hit_id"], data["query_start"], data["query_end"],
                         data["evalue"], data["bitscore"])
=======
        return HMMResult(str(data["hit_id"]), int(data["query_start"]), int(data["query_end"]),
                         float(data["evalue"]), float(data["bitscore"]))
>>>>>>> f96bd089

    def __repr__(self):
        return str(self)

    def __str__(self):
        return "HMMResult(%s, %d, %d, evalue=%g, bitscore=%g)" % (self.hit_id,
                   self.query_start, self.query_end, self.evalue, self.bitscore)


def _remove_overlapping(results: List[HMMResult], hmm_lengths: Dict[str, int]) -> List[HMMResult]:
    """ Strip domain list of overlapping domains,
        only keeping those with the highest scores

        Domains with an overlap of 20% or less aren't considered to be overlapping
    """
    non_overlapping = [results[0]]
    for result in results[1:]:
        previous = non_overlapping[-1]
        maxoverlap = 0.20 * max([hmm_lengths[result.hit_id],
                                 hmm_lengths[previous.hit_id]])
        if result.query_start < (previous.query_end - maxoverlap):
            # if the current result scores higher, replace the previous one
            if result.bitscore > previous.bitscore:
                non_overlapping[-1] = result
        else:
            non_overlapping.append(result)
    return non_overlapping


def _remove_incomplete(domains: List[HMMResult], hmm_lengths: Dict[str, int],
                       threshold: float = 0.5, fallback: float = 1./3.) -> List[HMMResult]:
    """ Removes all incomplete fragments for a domain type that are less than
        the threshold. If this would remove all hits for the domain type, then
        use the fallback as the threshold for the largest incomplete threshold.
        Will only strip all fragments if the largest fragment of this type is
        smaller than both threshold and fallback threshold.
    """
    assert fallback <= threshold
    complete = []
    for domain in domains:
        domainlength = hmm_lengths[domain.hit_id]
        if len(domain) > (threshold * domainlength):
            complete.append(domain)
    if complete:
        return complete

    # if none matched, just take the longest hit over the fallback size
    longest = 0.
    longest_index = 0
    for i, domain in enumerate(domains):
        domain_length = hmm_lengths[domain.hit_id]
        proportional_length = len(domain) / domain_length
        if proportional_length > longest:
            longest = proportional_length
            longest_index = i

    if longest > fallback:
        return [domains[longest_index]]

    # if still none, take a regulator if one exists
    for domain in domains:
        if "regulator" in domain.hit_id:
            return [domain]
    # ran out of fallbacks, return nothing
    return []


def _merge_domain_list(domains: List[HMMResult], hmm_lengths: Dict[str, int]) -> List[HMMResult]:
    """ Merges domains of the same kind if they would not be too long """
    categories = defaultdict(list)  # type: Dict[str, List[HMMResult]]
    for domain in domains:
        categories[domain.hit_id].append(domain)
    remaining = []
    for category in categories.values():
        merged = category[0]
        max_span = 1.5 * hmm_lengths[merged.hit_id]  # TODO: use a more specific check
        for other in category[1:]:
            # only merge if the hit spans of the two domains are small enough
            if other.query_end - merged.query_start < max_span:
                merged = merged.merge(other)
            else:
                merged = other
        remaining.append(merged)
    return sorted(remaining, key=lambda result: result.query_start)


def _merge_immediate_neigbours(domains: List[HMMResult], hmm_lengths: Dict[str, int]) -> List[HMMResult]:
    result = [domains[0]]
    for domain in domains[1:]:
        if domain.hit_id != result[-1].hit_id:
            result.append(domain)
            continue
        # only merge if the hit spans of the two domains are small enough
        if domain.query_end - result[-1].query_start < 1.5 * hmm_lengths[domain.hit_id]:
            result[-1] = result[-1].merge(domain)
        else:
            result.append(domain)
    return result


def gather_by_query(results) -> Dict[str, Set[HMMResult]]:
    """ Generates a mapping of query id to all HMMResults for that query

        Arguments:
            results: a list of HSP fragments as parsed by Bio's SearchIO

        Returns:
            a dictionary mapping query gene id to a set of HMMResults within that
            gene
    """
    results_by_id = defaultdict(set)  # type: Dict[str, Set[HMMResult]]
    for result in results:
        for hsp in result.hsps:
            results_by_id[hsp.query_id].add(HMMResult(hsp.hit_id, hsp.query_start,
                                                      hsp.query_end, hsp.evalue,
                                                      hsp.bitscore))
    return results_by_id


def refine_hmmscan_results(hmmscan_results, hmm_lengths: Dict[str, int],
                           neighbour_mode: bool = False) -> Dict[str, List[HMMResult]]:
    """ Processes a list of QueryResult objects (from SearchIO.parse(..., 'hmmer3-text'))
            - merges domain fragments of the same ID
            - keeps only best hits from overlaps
            - removes incomplete domains

        Arguments:
            hmmscan_results: a list of QueryResult objects from Bio's SearchIO
            hmm_lengths: a dictionary mapping hmm id to length
            neighbour_mode: if on, does overlap removal before merge and merges
                            only when the next result has the same hit_id

        Returns:
            a mapping of gene name to list of HMMResults
    """
    results_by_id = gather_by_query(hmmscan_results)
    refined_results = {}
    for cds, results in results_by_id.items():
        refined = sorted(list(results), key=lambda result: result.query_start)
        if neighbour_mode:
            # Only keep best hits for overlapping domains
            refined = _remove_overlapping(refined, hmm_lengths)
            # Merge domain fragments which are really one domain
            refined = _merge_immediate_neigbours(refined, hmm_lengths)
        else:
            # Merge domain fragments which are really one domain
            refined = _merge_domain_list(refined, hmm_lengths)
            # Only keep best hits for overlapping domains
            refined = _remove_overlapping(refined, hmm_lengths)
        # Remove incomplete domains (covering less than 60% of total domain hmm length)
        refined = _remove_incomplete(refined, hmm_lengths)
        if refined:
            refined_results[cds] = refined

    return refined_results<|MERGE_RESOLUTION|>--- conflicted
+++ resolved
@@ -45,13 +45,8 @@
     @staticmethod
     def from_json(data: Dict[str, Union[str, int, float]]) -> "HMMResult":
         """ Rebuilds a HMMResult instance from a JSON representation """
-<<<<<<< HEAD
-        return HMMResult(data["hit_id"], data["query_start"], data["query_end"],
-                         data["evalue"], data["bitscore"])
-=======
         return HMMResult(str(data["hit_id"]), int(data["query_start"]), int(data["query_end"]),
                          float(data["evalue"]), float(data["bitscore"]))
->>>>>>> f96bd089
 
     def __repr__(self):
         return str(self)
