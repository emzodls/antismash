--- conflicted
+++ resolved
@@ -12,11 +12,7 @@
 from antismash.common.secmet.feature import CDSFeature, Domain
 
 
-<<<<<<< HEAD
-def get_fasta_from_features(features: Union[List[CDSFeature], List[Domain]], numeric_names: bool = False) -> str:
-=======
 def get_fasta_from_features(features: Union[Iterable[CDSFeature], Iterable[Domain]], numeric_names: bool = False) -> str:
->>>>>>> ac044100
     """ Extract multi-protein FASTA from provided features
 
         Arguments:
