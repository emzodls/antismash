# License: GNU Affero General Public License v3 or later
# A copy of GNU AGPL v3 should have been included in this software package in LICENSE.txt.

""" A collection of functions and related classes for executing external
    commands from within antismash.
"""

from io import StringIO
import logging
import multiprocessing
import sys
import os
from subprocess import PIPE, Popen, TimeoutExpired
from tempfile import NamedTemporaryFile
<<<<<<< HEAD
from typing import Any, Callable, Dict, IO, List, Optional, Union
=======
from typing import Any, Callable, Dict, IO, Iterable, List, Optional, Union
>>>>>>> ac044100
import warnings

from helperlibs.wrappers.io import TemporaryDirectory

from antismash.config import get_config

from .fasta import write_fasta, read_fasta

# Don't display the SearchIO experimental warning, we know this.
with warnings.catch_warnings():
    warnings.simplefilter("ignore")
    from Bio import SearchIO


class RunResult:
    """ A container for simplifying the results of running a command """
    def __init__(self, command: List[str], stdout: bytes, stderr: bytes,
                 return_code: int, piped_out: bool, piped_err: bool) -> None:
        self.command = command
        self.stdout_piped = piped_out
        self.stderr_piped = piped_err
        if piped_out:
            self.stdout = stdout.decode()
        if piped_err:
            self.stderr = stderr.decode()
        self.return_code = return_code

    def __getattribute__(self, attr: str) -> Union[bool, str, int]:
        if attr == 'stdout' and not self.stdout_piped:
            raise ValueError("stdout was redirected to file, unable to access")
        if attr == 'stderr' and not self.stderr_piped:
            raise ValueError("stderr was redirected to file, unable to access")
        return super().__getattribute__(attr)

    def successful(self) -> bool:
        """ Returns True if the command exited with an exit code of zero """
        return not self.return_code

    def get_command_string(self) -> str:
        """ Returns the command that was run to obtain this result """
        return " ".join(self.command)


def execute(commands: List[str], stdin: Optional[str] = None, stdout: Union[int, IO[Any], None] = PIPE,
            stderr: Union[int, IO[Any], None] = PIPE, timeout: int = None) -> RunResult:
    """ Executes commands in a system-independent manner via a child process.

        By default, both stderr and stdout will be piped and the outputs
        accessible.

        Arguments:
            commands: a list of arguments to execute
            stdin: None or input to be piped into the child process
            stdout: if a file is provided, stdout from the child process
                    will be piped to that file instead of the parent process
            stderr: if a file is provided, stderr from the child process
                    will be piped to that file instead of the parent process
            timeout: if provided, the child process will be terminated after
                     this many seconds

        Returns:
            a RunResult object containing any piped output
    """

    if stdin is not None:
        stdin_redir = PIPE
        input_bytes = stdin.encode("utf-8")
    else:
        stdin_redir = None
        input_bytes = None

    try:
        proc = Popen(commands, stdin=stdin_redir, stdout=stdout, stderr=stderr)
        out, err = proc.communicate(input=input_bytes, timeout=timeout)
    except TimeoutExpired:
        proc.kill()
        raise RuntimeError("Child process '%s' timed out after %d seconds" % (
                commands, timeout))

    return RunResult(commands, out, err, proc.returncode, stdout == PIPE,
                     stderr == PIPE)


<<<<<<< HEAD
def parallel_function(function: Callable, args: List[List[Any]],
=======
def parallel_function(function: Callable, args: Iterable[List[Any]],
>>>>>>> ac044100
                      cpus: Optional[int] = None, timeout: int = None) -> list:
    """ Runs the given function in parallel on `cpus` cores at a time.
        Uses separate processes so all args are effectively immutable.

        Both function and args must be picklable (i.e. the function can't be
        declared in a local scope)

        e.g. parallel_function(len, [["a"], ["aa"], ["aaa"]]) -> [1, 2, 3]

        Arguments:
            function: the function to run, cannot be a lambda
            args: a list of lists, containing the arguments for each function call
            cpus: the number of processes to start (defaults to Config.cpus)
            timeout: the maximum time to wait in seconds

        Returns:
            A list of return values of the target function.
    """

    if not cpus:
        cpus = get_config().cpus

    # if only 1 core is to be used, don't fork to run it... this ignores timeout
    if cpus == 1:
        # list() to handle generators, * to expand the list of args
        return [function(*argset) for argset in args]

    pool = multiprocessing.Pool(cpus)
    jobs = pool.starmap_async(function, args)

    timeouts = False

    try:
        results = jobs.get(timeout=timeout)
    except multiprocessing.TimeoutError:
        timeouts = True
    finally:
        pool.terminate()
        pool.join()
    if timeouts:
        raise RuntimeError("Timeout in parallel function:", function)
    return results


def child_process(command: List[str]) -> int:
    """ Called by multiprocessing's map or map_async method, cannot be locally
        defined """
    try:
        result = execute(command)
        if result.stderr:
            print(result.stderr, file=sys.stderr)
        return result.return_code
    except KeyboardInterrupt:
        #  Need to raise some runtime error that is not KeyboardInterrupt, because Python has a bug there
        raise RuntimeError("Killed by keyboard interrupt")
    return -1


def verbose_child_process(command: List[str]) -> int:
    """ A wrapper of child_process() that logs the command being run """
    logging.debug("Calling %s", " ".join(command))
    return child_process(command)


def parallel_execute(commands: List[List[str]], cpus: Optional[int] = None,
                     timeout: Optional[int] = None, verbose: bool = True) -> List[int]:
    """ Limited return vals, only returns return codes
    """
    if verbose:
        runner = verbose_child_process
    else:
        runner = child_process
    os.setpgid(0, 0)
    if not cpus:
        cpus = get_config().cpus
    pool = multiprocessing.Pool(cpus)
    jobs = pool.map_async(runner, commands)

    try:
        errors = jobs.get(timeout=timeout)
    except multiprocessing.TimeoutError:
        pool.terminate()
        raise RuntimeError("One of %d child processes timed out after %d seconds" % (
                cpus, timeout))
    except KeyboardInterrupt:
        logging.error("Interrupted by user")
        pool.terminate()
        raise

    pool.close()

    return errors


<<<<<<< HEAD
def run_hmmsearch(query_hmmfile: str, target_sequence: str, use_tempfile: bool = False):
=======
def run_hmmsearch(query_hmmfile: str, target_sequence: str, use_tempfile: bool = False
                  ) -> List[SearchIO._model.query.QueryResult]:  # pylint: disable=protected-access
>>>>>>> ac044100
    """ Run hmmsearch on a HMM file and a fasta input

        Arguments:
            query_hmmfile: the path to the HMM file
            target_sequence: the fasta input to search as a string
            use_tempfile: if True, a tempfile will be written for the fasta input
                          instead of piping

        Returns:
            a list of hmmsearch results as parsed by SearchIO
    """
    config = get_config()
    command = ["hmmsearch", "--cpu", str(config.cpus),
               "-o", os.devnull,  # throw away the verbose output
               "--domtblout", "result.domtab",
               query_hmmfile]

    # Allow for disabling multithreading for HMMer3 calls in the command line
    if config.get('hmmer3') and 'multithreading' in config.hmmer3 and \
            not config.hmmer3.multithreading:
        command = command[0:1] + command[3:]

    with TemporaryDirectory(change=True):
        try:
            if use_tempfile:
                with open("input.fa", 'w') as handle:
                    handle.write(target_sequence)
                command.append("input.fa")
                run_result = execute(command)
            else:
                command.append('-')
                run_result = execute(command, stdin=target_sequence)
        except OSError:
            return []
        if not run_result.successful():
            logging.error('hmmsearch returned %d: %s while searching %s',
                          run_result.return_code, run_result.stderr, query_hmmfile)
            raise RuntimeError("Running hmmsearch failed.")
        return list(SearchIO.parse("result.domtab", 'hmmsearch3-domtab'))


def run_hmmpress(hmmfile: str) -> RunResult:
    "Run hmmpress"
    command = ['hmmpress', hmmfile]
    run_result = execute(command)
    if not run_result.successful():
        logging.error("hmmpress failed for file: %s", hmmfile)
    return run_result


<<<<<<< HEAD
def run_hmmpfam2(query_hmmfile: str, target_sequence: str, extra_args: List[str] = None) -> List:
=======
def run_hmmpfam2(query_hmmfile: str, target_sequence: str, extra_args: List[str] = None
                 ) -> List[SearchIO._model.query.QueryResult]:  # pylint: disable=protected-access
>>>>>>> ac044100
    """ Run hmmpfam2 over the provided HMM file and fasta input

        Arguments:
            query_hmmfile: the HMM file to use
            target_sequence: a string in fasta format of the sequence to run

        Returns:
            a list of results as parsed by SearchIO
    """
    config = get_config()
    command = ["hmmpfam2"]

    # Allow to disable multithreading for HMMer2 calls in the command line #TODO fix options for this
    if config.get('hmmer2') and 'multithreading' in config.hmmer2 and \
            config.hmmer2.multithreading:
        command.extend(["--cpu", str(config.cpus)])
    if extra_args:
        command.extend(extra_args)
    command.extend([query_hmmfile, '-'])

    result = execute(command, stdin=target_sequence)
    if not result.successful():
        logging.debug('hmmpfam2 returned %d: %r while searching %r', result.return_code,
                      result.stderr, query_hmmfile)
        raise RuntimeError("hmmpfam2 problem while running %s: %s" % (command, result.stderr))
    res_stream = StringIO(result.stdout)
    return list(SearchIO.parse(res_stream, 'hmmer2-text'))


def run_fimo_simple(query_motif_file: str, target_sequence: str) -> str:
    """ Runs FIMO on the provided inputs

        Arguments:
            query_motif_file: the path to the file containing query motifs
            target_sequence: the path to the file containing input sequences

        Returns:
            the output from running FIMO
    """
    command = ["fimo", "--text", "--verbosity", "1", query_motif_file, target_sequence]
    result = execute(command)
    if not result.successful():
        logging.debug('FIMO returned %d: %r while searching %r', result.return_code,
                      result.stderr, query_motif_file)
        raise RuntimeError("FIMO problem while running %s... %s" % (command, result.stderr[-100:]))
    return result.stdout


def run_hmmscan(target_hmmfile: str, query_sequence: str, opts: List[str] = None,
                results_file: str = None) -> List[SearchIO._model.query.QueryResult]:  # pylint: disable=protected-access
    """ Runs hmmscan on the inputs and return a list of QueryResults

        Arguments:
            target_hmmfile: the path to a HMM file to use in scanning
            query_sequence: a string containing input sequences in fasta format
            opts: a list of extra arguments to pass to hmmscan, or None
            results_file: a path to keep a copy of hmmscan results in, if provided

        Returns:
            a list of QueryResults as parsed from hmmscan output by SearchIO

    """
    if not query_sequence:
        raise ValueError("Cannot run hmmscan on empty sequence")

    config = get_config()
    command = ["hmmscan", "--cpu", str(config.cpus), "--nobias"]

    # Allow to disable multithreading for HMMer3 calls in the command line
    if config.get('hmmer3') and 'multithreading' in config.hmmer3 and \
            not config.hmmer3.multithreading:  # TODO: ensure working
        command = command[0:1] + command[3:]

    if opts is not None:
        command.extend(opts)
    command.extend([target_hmmfile, '-'])
    result = execute(command, stdin=query_sequence)
    if not result.successful():
        raise RuntimeError('hmmscan returned %d: %r while scanning %r' % (
                           result.return_code, result.stderr[-100:].replace("\n", ""),
                           query_sequence[:100]))
    if results_file is not None:
        with open(results_file, 'w') as fh:
            fh.write(result.stdout)

    return list(SearchIO.parse(StringIO(result.stdout), 'hmmer3-text'))


def run_muscle_single(seq_name: str, seq: str, comparison_file: str) -> Dict[str, str]:
    """ Runs muscle over a single sequence against a comparison file in profile
        mode and returns a dictionary of the resulting alignments

        Arguments:
            seq_name: the name of the query
            seq: the sequence to align
            comparison_file: the path of the file containing comparison sequences

        Returns:
            a dictionary mapping sequence name (query or reference) to alignment
    """
    with NamedTemporaryFile(mode="w+") as temp_in:
        with NamedTemporaryFile(mode="w+") as temp_out:
            write_fasta([seq_name], [seq], temp_in.name)
            # Run muscle and collect sequence positions from file
            result = execute(["muscle", "-profile", "-quiet",
                              "-in1", comparison_file,
                              "-in2", temp_in.name,
                              "-out", temp_out.name])
            if not result.successful():
                raise RuntimeError("muscle returned %d: %r while comparing query named %s" % (
                                   result.return_code, result.stderr.replace("\n", ""),
                                   seq_name))
            fasta = read_fasta(temp_out.name)
    return fasta<|MERGE_RESOLUTION|>--- conflicted
+++ resolved
@@ -12,11 +12,7 @@
 import os
 from subprocess import PIPE, Popen, TimeoutExpired
 from tempfile import NamedTemporaryFile
-<<<<<<< HEAD
-from typing import Any, Callable, Dict, IO, List, Optional, Union
-=======
 from typing import Any, Callable, Dict, IO, Iterable, List, Optional, Union
->>>>>>> ac044100
 import warnings
 
 from helperlibs.wrappers.io import TemporaryDirectory
@@ -100,11 +96,7 @@
                      stderr == PIPE)
 
 
-<<<<<<< HEAD
-def parallel_function(function: Callable, args: List[List[Any]],
-=======
 def parallel_function(function: Callable, args: Iterable[List[Any]],
->>>>>>> ac044100
                       cpus: Optional[int] = None, timeout: int = None) -> list:
     """ Runs the given function in parallel on `cpus` cores at a time.
         Uses separate processes so all args are effectively immutable.
@@ -199,12 +191,8 @@
     return errors
 
 
-<<<<<<< HEAD
-def run_hmmsearch(query_hmmfile: str, target_sequence: str, use_tempfile: bool = False):
-=======
 def run_hmmsearch(query_hmmfile: str, target_sequence: str, use_tempfile: bool = False
                   ) -> List[SearchIO._model.query.QueryResult]:  # pylint: disable=protected-access
->>>>>>> ac044100
     """ Run hmmsearch on a HMM file and a fasta input
 
         Arguments:
@@ -255,12 +243,8 @@
     return run_result
 
 
-<<<<<<< HEAD
-def run_hmmpfam2(query_hmmfile: str, target_sequence: str, extra_args: List[str] = None) -> List:
-=======
 def run_hmmpfam2(query_hmmfile: str, target_sequence: str, extra_args: List[str] = None
                  ) -> List[SearchIO._model.query.QueryResult]:  # pylint: disable=protected-access
->>>>>>> ac044100
     """ Run hmmpfam2 over the provided HMM file and fasta input
 
         Arguments:
