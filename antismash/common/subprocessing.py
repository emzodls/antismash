# License: GNU Affero General Public License v3 or later
# A copy of GNU AGPL v3 should have been included in this software package in LICENSE.txt.

""" A collection of functions and related classes for executing external
    commands from within antismash.
"""

from io import StringIO
import logging
import multiprocessing
import sys
import os
from subprocess import PIPE, Popen, TimeoutExpired
from tempfile import NamedTemporaryFile
from typing import Dict, List
import warnings

from helperlibs.wrappers.io import TemporaryDirectory

from antismash.config import get_config

from .fasta import write_fasta, read_fasta

# Don't display the SearchIO experimental warning, we know this.
with warnings.catch_warnings():
    warnings.simplefilter("ignore")
    from Bio import SearchIO


class RunResult:
    """ A container for simplifying the results of running a command """
    def __init__(self, command, stdout, stderr, return_code, piped_out, piped_err):
        self.command = command
        self.stdout_piped = piped_out
        self.stderr_piped = piped_err
        if piped_out:
            self.stdout = stdout.decode()
        if piped_err:
            self.stderr = stderr.decode()
        self.return_code = return_code

    def __getattribute__(self, attr):
        if attr == 'stdout' and not self.stdout_piped:
            raise ValueError("stdout was redirected to file, unable to access")
        if attr == 'stderr' and not self.stderr_piped:
            raise ValueError("stderr was redirected to file, unable to access")
        return super().__getattribute__(attr)

    def successful(self) -> bool:
        """ Returns True if the command exited with an exit code of zero """
        return not self.return_code

    def get_command_string(self) -> str:
        """ Returns the command that was run to obtain this result """
        return " ".join(self.command)


def execute(commands, stdin=None, stdout=PIPE, stderr=PIPE, timeout=None) -> RunResult:
    """ Executes commands in a system-independent manner via a child process.

        By default, both stderr and stdout will be piped and the outputs
        accessible.

        Arguments:
            commands: a list of arguments to execute
            stdin: None or input to be piped into the child process
            stdout: if a filename is provided, stdout from the child process
                    will be piped to that file
            stderr: if a filename is provided, stderr from the child process
                    will be piped to that file
            timeout: if provided, the child process will be terminated after
                     this many seconds

        Returns:
            a RunResult object containing any piped output
    """

    if stdin is not None:
        stdin_redir = PIPE
        input_bytes = stdin.encode("utf-8")
    else:
        stdin_redir = None
        input_bytes = None

    try:
        proc = Popen(commands, stdin=stdin_redir, stdout=stdout, stderr=stderr)
        out, err = proc.communicate(input=input_bytes, timeout=timeout)
    except TimeoutExpired:
        proc.kill()
        raise RuntimeError("Child process '%s' timed out after %d seconds" % (
                commands, timeout))

    return RunResult(commands, out, err, proc.returncode, stdout == PIPE,
                     stderr == PIPE)


def parallel_function(function, args, cpus=None, timeout=None) -> list:
    """ Runs the given function in parallel on `cpus` cores at a time.
        Uses separate processes so all args are effectively immutable.

        Both function and args must be picklable (i.e. the function can't be
        declared in a local scope)

        e.g. parallel_function(len, [["a"], ["aa"], ["aaa"]]) -> [1, 2, 3]

        Arguments:
            function: the function to run, cannot be a lambda
            args: a list of lists, containing the arguments for each function call
            cpus: the number of processes to start (defaults to Config.cpus)
            timeout: the maximum time to wait in seconds

        Returns:
            A list of return values of the target function.
    """

    if not cpus:
        cpus = get_config().cpus

    # if only 1 core is to be used, don't fork to run it... this ignores timeout
    if cpus == 1:
        # list() to handle generators, * to expand the list of args
        return [function(*argset) for argset in args]

    pool = multiprocessing.Pool(cpus)
    jobs = pool.starmap_async(function, args)

    timeouts = False

    try:
        results = jobs.get(timeout=timeout)
    except multiprocessing.TimeoutError:
        timeouts = True
    finally:
        pool.terminate()
        pool.join()
    if timeouts:
        raise RuntimeError("Timeout in parallel function:", function)
    return results


def child_process(command) -> int:
    """ Called by multiprocessing's map or map_async method, cannot be locally
        defined """
    try:
        result = execute(command)
        if result.stderr:
            print(result.stderr, file=sys.stderr)
        return result.return_code
    except KeyboardInterrupt:
        #  Need to raise some runtime error that is not KeyboardInterrupt, because Python has a bug there
        raise RuntimeError("Killed by keyboard interrupt")
    return -1


def verbose_child_process(command) -> int:
    """ A wrapper of child_process() that logs the command being run """
    logging.debug("Calling %s", " ".join(command))
    return child_process(command)


def parallel_execute(commands, cpus=None, timeout=None, verbose=True) -> List[int]:
    """ Limited return vals, only returns return codes
    """
    if verbose:
        runner = verbose_child_process
    else:
        runner = child_process
    os.setpgid(0, 0)
    if not cpus:
        cpus = get_config().cpus
    pool = multiprocessing.Pool(cpus)
    jobs = pool.map_async(runner, commands)

    try:
        errors = jobs.get(timeout=timeout)
    except multiprocessing.TimeoutError:
        pool.terminate()
        raise RuntimeError("One of %d child processes timed out after %d seconds" % (
                cpus, timeout))
    except KeyboardInterrupt:
        logging.error("Interrupted by user")
        pool.terminate()
        raise

    pool.close()

    return errors


def run_hmmsearch(query_hmmfile: str, target_sequence: str, use_tempfile=False):
    """ Run hmmsearch on a HMM file and a fasta input

        Arguments:
            query_hmmfile: the path to the HMM file
            target_sequence: the fasta input to search as a string
            use_tempfile: if True, a tempfile will be written for the fasta input
                          instead of piping

        Returns:
            a list of hmmsearch results as parsed by SearchIO
    """
    config = get_config()
    command = ["hmmsearch", "--cpu", str(config.cpus),
               "-o", os.devnull,  # throw away the verbose output
               "--domtblout", "result.domtab",
               query_hmmfile]

    # Allow for disabling multithreading for HMMer3 calls in the command line
    if config.get('hmmer3') and 'multithreading' in config.hmmer3 and \
            not config.hmmer3.multithreading:
        command = command[0:1] + command[3:]

    with TemporaryDirectory(change=True):
        try:
            if use_tempfile:
                with open("input.fa", 'w') as handle:
                    handle.write(target_sequence)
                command.append("input.fa")
                run_result = execute(command)
            else:
                command.append('-')
                run_result = execute(command, stdin=target_sequence)
        except OSError:
            return []
        if not run_result.successful():
            logging.error('hmmsearch returned %d: %s while searching %s',
                          run_result.return_code, run_result.stderr, query_hmmfile)
            raise RuntimeError("Running hmmsearch failed.")
        return list(SearchIO.parse("result.domtab", 'hmmsearch3-domtab'))


def run_hmmpress(hmmfile: str) -> RunResult:
    "Run hmmpress"
    command = ['hmmpress', hmmfile]
    run_result = execute(command)
    if not run_result.successful():
        logging.error("hmmpress failed for file: %s", hmmfile)
    return run_result


def run_hmmpfam2(query_hmmfile: str, target_sequence: str, extra_args: List[str] = None) -> List:  # TODO cleanup
    """ Run hmmpfam2 over the provided HMM file and fasta input

        Arguments:
            query_hmmfile: the HMM file to use
            target_sequence: a string in fasta format of the sequence to run

        Returns:
            a list of results as parsed by SearchIO
    """
    config = get_config()
    command = ["hmmpfam2"]

    # Allow to disable multithreading for HMMer2 calls in the command line #TODO fix options for this
    if config.get('hmmer2') and 'multithreading' in config.hmmer2 and \
            config.hmmer2.multithreading:
        command.extend(["--cpu", str(config.cpus)])
    if extra_args:
        command.extend(extra_args)
    command.extend([query_hmmfile, '-'])

    result = execute(command, stdin=target_sequence)
    if not result.successful():
        logging.debug('hmmpfam2 returned %d: %r while searching %r', result.return_code,
                      result.stderr, query_hmmfile)
        raise RuntimeError("hmmpfam2 problem while running %s: %s", command, result.stderr)
    res_stream = StringIO(result.stdout)
<<<<<<< HEAD
    return list(SearchIO.parse(res_stream, 'hmmer2-text'))
=======
    try:
        results = list(SearchIO.parse(res_stream, 'hmmer2-text'))
    except ValueError as err:
        if "Sequence lengths do not match" in str(err):
            # this bug exists in version <= 1.70, once line breaks in end markers
            # doesn't cause this bug, remove this entire try/except section
            logging.warning("A Bio.SearchIO bug caused parsing of hmmpfam2 output to fail, discarding input set")
            results = []
        else:
            raise
    return results
>>>>>>> eedd7028


def run_fimo_simple(query_motif_file: str, target_sequence: str) -> RunResult:  # TODO cleanup
    """ Runs FIMO on the provided inputs

        Arguments:
            query_motif_file: the path to the file containing query motifs
            target_sequence: the path to the file containing input sequences

        Returns:
            a RunResult with the execution results
    """
    command = ["fimo", "--text", "--verbosity", "1", query_motif_file, target_sequence]
    result = execute(command)
    if not result.successful():
        logging.debug('FIMO returned %d: %r while searching %r', result.return_code,
                      result.stderr, query_motif_file)
        raise RuntimeError("FIMO problem while running %s... %s", command, result.stderr[-100:])
    return result.stdout


def run_hmmscan(target_hmmfile: str, query_sequence: str, opts=None, results_file=None) -> List:
    """ Runs hmmscan on the inputs and return a list of QueryResults

        Arguments:
            target_hmmfile: the path to a HMM file to use in scanning
            query_sequence: a string containing input sequences in fasta format
            opts: a list of extra arguments to pass to hmmscan, or None
            results_file: a path to keep a copy of hmmscan results in, if provided

        Returns:
            a list of QueryResults as parsed from hmmscan output by SearchIO

    """
    if not query_sequence:
        raise ValueError("Cannot run hmmscan on empty sequence")

    config = get_config()
    command = ["hmmscan", "--cpu", str(config.cpus), "--nobias"]

    # Allow to disable multithreading for HMMer3 calls in the command line
    if config.get('hmmer3') and 'multithreading' in config.hmmer3 and \
            not config.hmmer3.multithreading:  # TODO: ensure working
        command = command[0:1] + command[3:]

    if opts is not None:
        command.extend(opts)
    command.extend([target_hmmfile, '-'])
    result = execute(command, stdin=query_sequence)
    if not result.successful():
        raise RuntimeError('hmmscan returned %d: %r while scanning %r' % (
                           result.return_code, result.stderr[-100:].replace("\n", ""),
                           query_sequence[:100]))
    if results_file is not None:
        with open(results_file, 'w') as fh:
            fh.write(result.stdout)

    return list(SearchIO.parse(StringIO(result.stdout), 'hmmer3-text'))


def run_muscle_single(seq_name: str, seq: str, comparison_file: str) -> Dict[str, str]:
    """ Runs muscle over a single sequence against a comparison file in profile
        mode and returns a dictionary of the resulting alignments

        Arguments:
            seq_name: the name of the query
            seq: the sequence to align
            comparison_file: the path of the file containing comparison sequences

        Returns:
            a dictionary mapping sequence name (query or reference) to alignment
    """
    with NamedTemporaryFile(mode="w+") as temp_in:
        with NamedTemporaryFile(mode="w+") as temp_out:
            write_fasta([seq_name], [seq], temp_in.name)
            # Run muscle and collect sequence positions from file
            result = execute(["muscle", "-profile", "-quiet",
                              "-in1", comparison_file,
                              "-in2", temp_in.name,
                              "-out", temp_out.name])
            if not result.successful():
                raise RuntimeError("muscle returned %d: %r while comparing query named %s" % (
                                   result.return_code, result.stderr.replace("\n", ""),
                                   seq_name))
            fasta = read_fasta(temp_out.name)
    return fasta<|MERGE_RESOLUTION|>--- conflicted
+++ resolved
@@ -265,9 +265,6 @@
                       result.stderr, query_hmmfile)
         raise RuntimeError("hmmpfam2 problem while running %s: %s", command, result.stderr)
     res_stream = StringIO(result.stdout)
-<<<<<<< HEAD
-    return list(SearchIO.parse(res_stream, 'hmmer2-text'))
-=======
     try:
         results = list(SearchIO.parse(res_stream, 'hmmer2-text'))
     except ValueError as err:
@@ -279,7 +276,6 @@
         else:
             raise
     return results
->>>>>>> eedd7028
 
 
 def run_fimo_simple(query_motif_file: str, target_sequence: str) -> RunResult:  # TODO cleanup
