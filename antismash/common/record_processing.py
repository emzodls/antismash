# License: GNU Affero General Public License v3 or later
# A copy of GNU AGPL v3 should have been included in this software package in LICENSE.txt.

""" A collection of functions for reading, processing, and sanitising records.
"""

import functools
import logging
import re
import os
<<<<<<< HEAD
from types import ModuleType
=======
>>>>>>> ac044100
from typing import Any, Callable, List, Set, Tuple, Union

import Bio
from Bio.Seq import Seq, UnknownSeq
from Bio.SeqRecord import SeqRecord
from helperlibs.bio import seqio

from antismash.common import gff_parser
from antismash.common.secmet import Record
from antismash.config import get_config, update_config, ConfigType
<<<<<<< HEAD
=======
from antismash.typing import AntismashModule
>>>>>>> ac044100

from .subprocessing import parallel_function


def parse_input_sequence(filename: str, taxon: str = "bacteria", minimum_length: int = -1,
                         start: int = -1, end: int = -1) -> List[Record]:
    """ Parse input records contained in a file

        Arguments:
            filename: the path of the file to read
            taxon: the taxon of the input, e.g. 'bacteria', 'fungi'
            minimum_length: records with length less than this will be ignored
                            if not positive, all records are included
            start: a start location for trimming the sequence, or -1 to use all
            end: an end location for trimming the sequence, or -1 to use all

        Returns:
            A list of secmet.Record instances, one for each record in the file
    """
    logging.info('Parsing input sequence %r', filename)
    if not isinstance(minimum_length, int):
        raise TypeError("minimum_length must be an int")

    records = []
    if not os.path.exists(filename):
        msg = "Sequence file not found: %r" % filename
        logging.error(msg)
        raise ValueError(msg)

    try:
        record_list = list(seqio.parse(filename))
        if not record_list:
            raise RuntimeError('No records could be read from file %r' % filename)
        for record in record_list:
            if minimum_length < 1 \
                    or len(record.seq) >= minimum_length \
                    or 'contig' in record.annotations \
                    or 'wgs_scafld' in record.annotations \
                    or 'wgs' in record.annotations:
                records.append(record)
    except (ValueError, AssertionError) as err:
        logging.error('Parsing %r failed: %s', filename, err)
        raise
    except Exception as err:
        logging.error('Parsing %r failed with unhandled exception: %s',
                      filename, err)
        raise

    # before conversion to secmet records, trim if required
    if start > -1 or end > -1:
        if len(records) > 1:
            raise ValueError("--start and --end options cannot be used with multiple records")
        records[0] = trim_sequence(records[0], max(start, 0), min(len(records[0]), end))
    return [Record.from_biopython(record, taxon) for record in records]


def strip_record(record: Record) -> None:
    """ Discard antismash specific features and feature qualifiers """
    logging.debug("Stripping antiSMASH features and annotations from record: %s", record.id)
    record.clear_clusters()
    record.clear_cluster_borders()
    record.clear_cds_motifs()
    record.clear_antismash_domains()
    record.clear_pfam_domains()

    # clean up antiSMASH annotations in CDS features
    for feature in record.get_cds_features():
        feature.sec_met = None
        feature.gene_functions.clear()


def check_content(sequence: Record) -> Record:
    """ Checks if the sequence of a record is correct for the input type. If not
        the record's skip flag will be marked.

        Arguments:
            record: the Record instance to check

        Returns:
            the Record instance provided
    """
    cdsfeatures = sequence.get_cds_features()
    cdsfeatures_with_translations = len([cds for cds in cdsfeatures if cds.translation])
    assert cdsfeatures_with_translations == len(cdsfeatures)
    if not isinstance(sequence.seq.alphabet, Bio.Alphabet.NucleotideAlphabet)\
            and not is_nucl_seq(sequence.seq):
        logging.error("Record %s is a protein record, skipping.", sequence.id)
        sequence.skip = "protein record"
    else:
        sequence.seq.alphabet = Bio.Alphabet.generic_dna
    return sequence


def ensure_cds_info(single_entry: bool, genefinding: Callable[[Record, Any], None], sequence: Record) -> Record:
    """ Ensures the given record has CDS features with unique locus tags.
        CDS features are retrieved from GFF file or via genefinding, depending
        on antismash options.

        Records without CDS features will have their skip flag marked.

        Arguments:
            single_entry: whether gff_parser can ignore mismatching record ids
                          provided there's only one record provided here and in
                          the GFF file
            genefinding: the relevant run_on_record(record, options) function to
                         use for finding genes if no GFF file being used
            record: the Record instance to ensure CDS features for

        Returns:
            the Record instance provided
    """
    options = get_config()
    if sequence.skip:
        return sequence
    if not sequence.get_cds_features():
        if options.genefinding_gff3:
            logging.info("No CDS features found in record %r but GFF3 file provided, running GFF parser.", sequence.id)
            gff_parser.run(sequence, single_entry, options)
            if not sequence.get_cds_features():
                logging.error("Record %s has no genes even after running GFF parser, skipping.", sequence.id)
                sequence.skip = "No genes found"
                return sequence
        elif options.genefinding_tool != "none":
            logging.info("No CDS features found in record %r, running gene finding.", sequence.id)
            genefinding(sequence, options)
        if not sequence.get_cds_features():
            logging.info("No genes found, skipping record")
            sequence.skip = "No genes found"
            return sequence
    return sequence


<<<<<<< HEAD
def pre_process_sequences(sequences: List[Record], options: ConfigType, genefinding: ModuleType) -> List[Record]:
=======
def pre_process_sequences(sequences: List[Record], options: ConfigType, genefinding: AntismashModule) -> List[Record]:
>>>>>>> ac044100
    """ hmm

        - gaps removed
        - record ids adjusted to be unique
        - record ids are valid

        Note: Record instances will be altered in-place.

        Arguments:
            sequences: the secmet.Record instances to process
            options: an antismash Config instance
            genefinding: the module to use for genefinding, must have
                         run_on_record() implemented

        Returns:
            A list of altered secmet.Record
    """
    logging.debug("Preprocessing %d sequences", len(sequences))

    # catch WGS master or supercontig entries
    if records_contain_shotgun_scaffolds(sequences):
        raise RuntimeError("Incomplete whole genome shotgun records are not supported")

    # keep count of how many records matched filter
    matching_filter = 0

    for i, seq in enumerate(sequences):
        seq.record_index = i

    checking_required = not (options.reuse_results or options.skip_sanitisation)

    # keep sequences as clean as possible and make sure they're valid
    if checking_required:
        logging.debug("Sanitising record sequences")
        if len(sequences) == 1:
            sequences = [sanitise_sequence(sequences[0])]
            sequences = [check_content(sequences[0])]
        else:
            sequences = parallel_function(sanitise_sequence, ([record] for record in sequences))
            sequences = parallel_function(check_content, ([sequence] for sequence in sequences))

    for record in sequences:
        if record.skip or not record.seq:
            logging.warning("Record %s has no sequence, skipping.", record.id)

    if options.limit_to_record:
        logging.debug("Limiting to record id: %s", options.limit_to_record)
        # run the filter
        for sequence in sequences:
            if options.limit_to_record and options.limit_to_record != sequence.id:
                sequence.skip = "did not match filter: %s" % options.limit_to_record
            else:
                matching_filter += 1
        limit = options.limit_to_record
        if matching_filter == 0:
            logging.error("No sequences matched filter: %s", limit)
            raise ValueError("No sequences matched filter: %s" % limit)
        elif matching_filter != len(sequences):
            logging.info("Skipped %d sequences not matching filter: %s",
                         len(sequences) - matching_filter, limit)

    # Now remove small contigs < minimum length again
    logging.debug("Removing sequences smaller than %d bases", options.minlength)
    for sequence in sequences:
        if len(sequence.seq) < options.minlength:
            sequence.skip = "smaller than minimum length (%d)" % options.minlength

    # Make sure we don't waste weeks of runtime on huge records, unless requested by the user
    warned = False
    if options.limit > -1:
        meaningful = 0
        for sequence in sequences:
            if sequence.skip:
                continue
            meaningful += 1
            if meaningful > options.limit:
                if not warned:
                    logging.warning("Only analysing the first %d records (increase via --limit)", options.limit)
                    warned = True
                sequence.skip = "skipping all but first {0} meaningful records (--limit {0}) ".format(options.limit)

    update_config({"triggered_limit": warned})  # TODO is there a better way

    # Check GFF suitability
    single_entry = False
    if options.genefinding_gff3:
        single_entry = gff_parser.check_gff_suitability(options, sequences)

    if checking_required:
        # ensure CDS features have all relevant information
        logging.debug("Ensuring CDS features have all required information")
        assert hasattr(genefinding, "run_on_record")
        partial = functools.partial(ensure_cds_info, single_entry, genefinding.run_on_record)
        sequences = parallel_function(partial, ([sequence] for sequence in sequences))

        # Check if no duplicate locus tags / gene IDs are found
        logging.debug("Ensuring CDS features do not have duplicate IDs")
        ensure_no_duplicate_cds_gene_ids(sequences)

        all_record_ids = {seq.id for seq in sequences}
        # Ensure all records have unique names
        if len(all_record_ids) < len(sequences):
            all_record_ids = set()
            for record in sequences:
                if record.id in all_record_ids:
                    record.original_id = record.id
                    record.id = generate_unique_id(record.id, all_record_ids)[0]
                all_record_ids.add(record.id)
            assert len(all_record_ids) == len(sequences), "%d != %d" % (len(all_record_ids), len(sequences))
        # Ensure all records have valid names
        for record in sequences:
            fix_record_name_id(record, all_record_ids)

    return sequences


def sanitise_sequence(record: Record) -> Record:
    """ Ensures all sequences use N for gaps instead of -, and that all other
        characters are A, C, G, T, or N

        Arguments:
            records: the secmet.Records to alter

        Returns:
            the same Record instance as given
    """
    has_real_content = False
    sanitised = []
    for char in record.seq.upper():
        if char == "-":
            continue
        elif char in "ACGT":
            sanitised.append(char)
            has_real_content = True
        else:
            sanitised.append("N")
    record.seq = Seq("".join(sanitised), alphabet=record.seq.alphabet)
    if not has_real_content:
        record.skip = "contains no sequence"
    return record


def trim_sequence(record: SeqRecord, start: int, end: int) -> SeqRecord:
    """ Trims a record to the range given

        Arguments:
            record: the Bio.SeqRecord to trim
            start: the start position (inclusive)
            end: the end position (exclusive)

        Returns:
            A new, shortened Bio.SeqRecord instance
    """
    if start >= len(record):
        raise ValueError('Specified analysis start point of %r is outside record' % start)
    if end > len(record):
        raise ValueError('Specified analysis end point of %r is outside record' % end)
    if end > -1 and end <= start:
        raise ValueError("Trim region start cannot be greater than or equal to end")

    if start < 0:
        start = 0
    if end < 0:
        end = len(record)
    return record[start:end]


def is_nucl_seq(sequence: Union[Seq, str]) -> bool:
    """ Determines if a sequence is a nucleotide sequence based on content.

        Arguments:
            sequence: the sequence to check, either a string or Bio.Seq

        Returns:
            True if less than 20% of bases are not a,c,g,t or n
    """
    other = str(sequence).lower()
    for char in "acgtn":
        other = other.replace(char, "")
    return len(other) < 0.2 * len(sequence)


def records_contain_shotgun_scaffolds(records: List[Record]) -> bool:
    """ Check if given records contain a WGS master record or supercontig record

        Arguments:
            records: an iterable of secmet.Record

        Returns:
            True if one of the given records is a WGS or supercontig record
    """
    for record in records:
        if isinstance(record.seq, UnknownSeq) and ('wgs_scafld' in record.annotations
                                                   or 'wgs' in record.annotations
                                                   or 'contig' in record.annotations):
            return True
    return False


def ensure_no_duplicate_cds_gene_ids(sequences: List[Record]) -> None:
    """ Ensures that every CDS across all sequences has a unique id

        Arguments:
            sequences: the secmet.Record instances to process

        Returns:
            None
    """
    all_ids = set()  # type: Set[str]
    for sequence in sequences:
        for cdsfeature in sequence.get_cds_features():
            name = cdsfeature.get_name()
            if name in all_ids:
                name, _ = generate_unique_id(name[:8], all_ids, start=1)
            if cdsfeature.product is None:
                cdsfeature.product = name
            cdsfeature.locus_tag = name
            all_ids.add(name)


def fix_record_name_id(record: Record, all_record_ids: Set[str]) -> None:
    """ Changes a record's name and id to be no more than 16 characters long,
        so it can be used in GenBank files.

        If record name is too long, the prefix c000X is used

        Arguments:
            record: the record to alter
            all_record_ids: a set of all known record ids

        Returns:
            None
    """

    def _shorten_ids(idstring: str) -> str:
        contigstrmatch = re.search(r"onti?g?(\d+)\b", idstring)
        if not contigstrmatch:
            # if there is a substring "[Ss]caf(fold)XXX" use this number
            contigstrmatch = re.search(r"caff?o?l?d?(\d+)\b", idstring)
        if not contigstrmatch:
            # if there is a substring " cXXX" use this number
            contigstrmatch = re.search(r"\bc(\d+)\b", idstring)
        if contigstrmatch:
            contig_no = int(contigstrmatch.group(1))
        else:
            # if the contig number cannot be parsed out, just count the contigs from 1 to n
            contig_no = record.record_index

        return "c{ctg:05d}_{origid}..".format(ctg=contig_no, origid=idstring[:7])

    old_id = record.id

    if len(record.id) > 16:
        # Check if it is a RefSeq accession number like NZ_AMZN01000079.1 that
        # is too long just because of the version number behind the dot
        if (record.id[-2] == "." and
                record.id.count(".") == 1 and
                len(record.id.partition(".")[0]) <= 16 and
                record.id.partition(".")[0] not in all_record_ids):
            record.id = record.id.partition(".")[0]
            all_record_ids.add(record.id)
        else:  # Check if the ID suggested by _shorten_ids is unique
            if _shorten_ids(old_id) not in all_record_ids:
                name = _shorten_ids(old_id)
            else:
                name, _ = generate_unique_id(record.id[:12], all_record_ids, max_length=16)
            record.id = name
            all_record_ids.add(name)

        logging.warning('Fasta header too long: renamed "%s" to "%s"', old_id, record.id)

    if len(record.name) > 16:
        record.name = _shorten_ids(record.name)

    if 'accession' in record.annotations and \
       len(record.annotations['accession']) > 16:
        acc = record.annotations['accession']

        record.annotations['accession'] = _shorten_ids(acc)

    # Remove illegal characters from name: otherwise, file cannot be written
    illegal_chars = set('''!"#$%&()*+,:;=>?@[]^`'{|}/ ''')
    for char in record.id:
        if char in illegal_chars:
            record.id = record.id.replace(char, "")
    for char in record.name:
        if char in illegal_chars:
            record.name = record.name.replace(char, "")

    if not record.original_id and old_id != record.id:
        record.original_id = old_id


def generate_unique_id(prefix: str, existing_ids: Set[str], start: int = 0,
                       max_length: int = -1) -> Tuple[str, int]:
    """ Generate a identifier of the form prefix_num, e.g. seq_15.

        Does *not* add the generated prefix to current identifiers

        Args:
            prefix: The text portion of the name.
            existing_ids: The current identifiers to avoid collision with.
            start: An integer to start counting at (default: 0)
            max_length: The maximum length allowed for the identifier,
                        values less than 1 are considerd to be no limit.

        Returns:
            A tuple of the identifier generated and the value of the counter
                at the time the identifier was generated, e.g. ("seq_15", 15)

    """
    counter = int(start)
    existing_ids = set(existing_ids)
    max_length = int(max_length)

    format_string = "{}_%d".format(prefix)
    name = format_string % counter
    while name in existing_ids:
        counter += 1
        name = format_string % counter
    if max_length > 0 and len(name) > max_length:
        raise RuntimeError("Could not generate unique id for %s after %d iterations" % (prefix, counter - start))
    return name, counter<|MERGE_RESOLUTION|>--- conflicted
+++ resolved
@@ -8,10 +8,6 @@
 import logging
 import re
 import os
-<<<<<<< HEAD
-from types import ModuleType
-=======
->>>>>>> ac044100
 from typing import Any, Callable, List, Set, Tuple, Union
 
 import Bio
@@ -22,10 +18,7 @@
 from antismash.common import gff_parser
 from antismash.common.secmet import Record
 from antismash.config import get_config, update_config, ConfigType
-<<<<<<< HEAD
-=======
 from antismash.typing import AntismashModule
->>>>>>> ac044100
 
 from .subprocessing import parallel_function
 
@@ -158,11 +151,7 @@
     return sequence
 
 
-<<<<<<< HEAD
-def pre_process_sequences(sequences: List[Record], options: ConfigType, genefinding: ModuleType) -> List[Record]:
-=======
 def pre_process_sequences(sequences: List[Record], options: ConfigType, genefinding: AntismashModule) -> List[Record]:
->>>>>>> ac044100
     """ hmm
 
         - gaps removed
