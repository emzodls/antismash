# License: GNU Affero General Public License v3 or later
# A copy of GNU AGPL v3 should have been included in this software package in LICENSE.txt.

""" Functions to find, classify, and annotate NRPS and PKS domains within CDS
    features.
"""

import logging
from typing import Any, Dict, List, Optional

from antismash.common import module_results, path, subprocessing, utils
from antismash.common.fasta import get_fasta_from_features
from antismash.common.hmmscan_refinement import refine_hmmscan_results, HMMResult
from antismash.common.secmet.record import Record
from antismash.common.secmet.feature import AntismashDomain, CDSFeature, CDSMotif


class CDSResult:
    """ Stores and enables reconstruction of all results for a single CDS """
    def __init__(self, domain_hmms: List[HMMResult], motif_hmms: List[HMMResult],
                 feature_type: str) -> None:
        self.domain_hmms = domain_hmms
        self.motif_hmms = motif_hmms
        self.type = feature_type

    def to_json(self) -> Dict[str, Any]:
        """ Create a JSON representation """
        return {"domain_hmms": [hmm.to_json() for hmm in self.domain_hmms],
                "motif_hmms": [hmm.to_json() for hmm in self.motif_hmms],
                "type": self.type}

    @staticmethod
    def from_json(data: Dict[str, Any]) -> "CDSResult":
        """ Reconstruct from a JSON representation """
        domain_hmms = [HMMResult.from_json(hmm) for hmm in data["domain_hmms"]]
        motif_hmms = [HMMResult.from_json(hmm) for hmm in data["motif_hmms"]]
        return CDSResult(domain_hmms, motif_hmms, data["type"])

    def annotate_domains(self, record: Record, cds: CDSFeature) -> None:
        """ Adds domain annotations to CDSFeatures and creates AntismashDomain
            features for all domains found
        """
        if not self.domain_hmms:
            return

        cds.nrps_pks.type = self.type

        # generate AntismashDomain features
        domain_features = generate_domain_features(record, cds, self.domain_hmms)
        for domain, domain_feature in domain_features.items():
            record.add_antismash_domain(domain_feature)
            # update the CDS' NRPS_PKS qualifier
            cds.nrps_pks.add_domain(domain, domain_feature.get_name())

        # construct CDSMotif features
        if not self.motif_hmms:
            return

        motif_features = generate_motif_features(record, cds, self.motif_hmms)

        for motif in motif_features:
            record.add_cds_motif(motif)
        cds.motifs.extend(motif_features)


class NRPSPKSDomains(module_results.DetectionResults):
    """ Results tracking for NRPS and PKS domains """
    schema_version = 1

    def __init__(self, record_id: str, cds_results: Dict[CDSFeature, CDSResult] = None) -> None:
        super().__init__(record_id)
        if cds_results is None:
            cds_results = {}
        self.cds_results = cds_results

    def to_json(self) -> Dict[str, Any]:
        return {"cds_results": {cds.get_name(): cds_result.to_json() for cds, cds_result in self.cds_results.items()},
                "schema_version": NRPSPKSDomains.schema_version,
                "record_id": self.record_id}

    @staticmethod
    def from_json(json: Dict[str, Any], record: Record) -> Optional["NRPSPKSDomains"]:
        if NRPSPKSDomains.schema_version != json.get("schema_version"):
            logging.warning("Schema version mismatch, discarding NRPS PKS domain results")
            return None
        if record.id != json.get("record_id"):
            logging.warning("Record identifier mismatch, discarding NRPS PKS domain results")
            return None

        cds_results = {}
        for cds_name, cds_result in json["cds_results"].items():
            cds = record.get_cds_by_name(cds_name)
            cds_result = CDSResult.from_json(cds_result)
            cds_result.annotate_domains(record, cds)
            cds_results[cds] = cds_result

        return NRPSPKSDomains(record.id, cds_results)


def generate_domains(record: Record) -> NRPSPKSDomains:
    """ Annotates NRPS/PKS domains on CDS features. The `nrps_pks` member of
        each feature will be updated, along with creating CDSMotif features
        when relevant.

        Arguments:
            record: the secmet.Record of which to annotate CDS features

        Returns:
            a NRPSPKSDomains instance containing all found motifs and domain HMMs for each CDS
    """
    results = NRPSPKSDomains(record.id)

    cds_within_clusters = record.get_cds_features_within_clusters()
    assert cds_within_clusters  # because every cluster should have genes

    fasta = get_fasta_from_features(cds_within_clusters)
    cds_domains = find_domains(fasta, record)
    cds_motifs = find_ab_motifs(fasta)

    for cds in cds_within_clusters:
        domains = cds_domains.get(cds.get_name(), [])
        motifs = cds_motifs.get(cds.get_name(), [])
        if not (domains or motifs):
            continue
        domain_type = classify_cds([domain.hit_id for domain in domains])
        results.cds_results[cds] = CDSResult(domains, motifs, domain_type)

    for cds, cds_result in results.cds_results.items():
        cds_result.annotate_domains(record, cds)
    return results


def filter_nonterminal_docking_domains(record: Record, cds_domains: Dict[str, List[HMMResult]]
                                       ) -> Dict[str, List[HMMResult]]:
    """ For multiprotein domains, remove all docking terminal predictions that
        aren't overlapping with the first or last 50 amino acids of the protein.
    """
    dockingdomains = {'NRPS-COM_Nterm', 'NRPS-COM_Cterm',
                      'PKS_Docking_Cterm', 'PKS_Docking_Nterm'}
    feature_by_id = record.get_cds_name_mapping()
    results = {}
    for cds_name in list(cds_domains):
        new = []
        cds_length = len(feature_by_id[cds_name].translation)
        for hit in cds_domains[cds_name]:
            if hit.hit_id in dockingdomains and \
                    not (cds_length - max(hit.query_start, hit.query_end) < 50
                         or min(hit.query_start, hit.query_end) < 50):
                continue
            new.append(hit)
        if new:
            results[cds_name] = new
    return results


def find_ab_motifs(fasta: str) -> Dict[str, List[HMMResult]]:
    """ Analyse for abMotifs

        Arguments:
            fasta: a group of features in fasta format

        Returns:
            a dictionary mapping feature name to a list of motif results for that feature
    """
    opts = ["-E", "0.25"]
    motif_file = path.get_full_path(__file__, "data", "abmotifs.hmm")
    abmotif_results = subprocessing.run_hmmscan(motif_file, fasta, opts)
    lengths = utils.get_hmm_lengths(motif_file)
    return refine_hmmscan_results(abmotif_results, lengths, neighbour_mode=True)


def find_domains(fasta: str, record: Record) -> Dict[str, List[HMMResult]]:
    """ Analyse for C/A/PCP/E/KS/AT/ATd/DH/KR/ER/ACP/TE/TD/COM/Docking/MT/CAL domains

        Arguments:
            fasta: a group of features in fasta format
            record: the Record that contains all the features

        Returns:
            a dictionary mapping feature name to a list of domain results for that feature
    """
    opts = ["--cut_tc"]
    nrpspks_file = path.get_full_path(__file__, "data", "nrpspksdomains.hmm")
    nrpspksdomain_results = subprocessing.run_hmmscan(nrpspks_file, fasta, opts)
    lengths = utils.get_hmm_lengths(nrpspks_file)
    domains = refine_hmmscan_results(nrpspksdomain_results, lengths, neighbour_mode=True)
    return filter_nonterminal_docking_domains(record, domains)


def find_ks_domains(fasta: str) -> Dict[str, List[HMMResult]]:
    """ Analyse KS domains & PKS/NRPS protein domain composition to detect NRPS/PKS types

        Arguments:
            fasta: a group of features in fasta format

        Returns:
            a dictionary mapping feature name to a list of KS domain results for that feature
    """
    opts = ["--cut_tc"]
    ks_file = path.get_full_path(__file__, "data", "ksdomains.hmm")
    lengths = utils.get_hmm_lengths(ks_file)
    domains = subprocessing.run_hmmscan(ks_file, fasta, opts)
    refine_hmmscan_results(domains, lengths, neighbour_mode=True)
    raise NotImplementedError("no return value used from refine_hmmscan_results")


class KetosynthaseCounter:
    """ Keeps track of the counts of various KS domains and simplifies
        finding the largest value.
    """
    def __init__(self, domain_names: List[str]) -> None:
        """
            Arguments:
                domain_names: a collection of domain names
        """
        self.modular = 0
        self.trans_at = 0
        self.enediyne = 0
        self.iterative = 0
        self.pks = 0

        for domain in domain_names:
            if domain == "PKS_KS":
                self.pks += 1
            elif domain == "Trans-AT-KS":
                self.trans_at += 1
            elif domain == "Modular-KS":
                self.modular += 1
            elif domain == "Enediyne-KS":
                self.enediyne += 1
            elif domain == "Iterative-KS":
                self.iterative += 1

    def trans_is_greatest(self) -> bool:
        """ Returns true if the trans_at count is strictly greater than others """
        return self.trans_at > max([self.modular, self.enediyne, self.iterative])

    def ene_is_greatest(self) -> bool:
        """ Returns true if the enediyne count is strictly greater than others """
        return self.enediyne > max([self.modular, self.trans_at, self.iterative])

    def modular_is_greatest(self) -> bool:
        """ Returns true if the modular count is strictly greater than others """
        return self.modular > max([self.enediyne, self.trans_at, self.iterative])

    def iterative_is_greatest(self) -> bool:
        """ Returns true if the iterative count is strictly greater than others """
        return self.iterative > max([self.enediyne, self.trans_at, self.modular])


def classify_cds(domain_names: List[str]) -> str:
    """ Classifies a CDS based on the type and counts of domains present.

        Arguments:
            domain_names: a list of domain names present in the CDS

        Returns:
            a string of the classification (e.g. 'NRPS-like protein')
    """
    # get the set of domains and count the relevant types
    counter = KetosynthaseCounter(domain_names)
    domains = set(domain_names)

    # which rule does it match
    pks_domains = domains.intersection({"PKS_KS", "PKS_AT"})
    nrps_domains = domains.intersection({"Condensation_LCL", "Condensation_DCL",
                                         "Condensation_Starter", "Cglyc",
                                         "Condensation_Dual", "AMP-binding"})
    if not pks_domains and not nrps_domains:
        classification = "other"
    elif {"Cglyc", "Epimerization", "AMP-binding"} in domains and not pks_domains:
        classification = "Glycopeptide NRPS"
    elif len(nrps_domains) >= 2 and "AMP-binding" in domains:
        if pks_domains:
            classification = "Hybrid PKS-NRPS"
        else:
            classification = "NRPS"
    elif not nrps_domains:
        if {"PKS_KS", "Trans-AT_docking"}.issubset(domains) and "PKS_AT" not in domains and counter.trans_is_greatest():
            classification = "Type I Trans-AT PKS"
        elif len(pks_domains) == 2:
            if counter.iterative_is_greatest() and counter.pks < 3:
                classification = "Type I Iterative PKS"
            elif counter.ene_is_greatest() and counter.pks < 3:
                classification = "Type I Enediyne PKS"
            elif counter.modular_is_greatest() or counter.pks > 3:
                classification = "Type I Modular PKS"
            else:
                classification = "PKS-like protein"
        else:
            classification = "PKS/NRPS-like protein"
    elif not pks_domains:
        classification = "NRPS-like protein"
    else:
        classification = "PKS/NRPS-like protein"
    return classification


def generate_domain_features(record: Record, gene: CDSFeature,
                             domains: List[HMMResult]) -> Dict[HMMResult, AntismashDomain]:
    """ Generates AntismashDomain features for each provided HMMResult

        Arguments:
            record: the record the new features will belong to
            gene: the CDSFeature the domains were found in
            domains: a list of HMMResults found in the CDSFeature

        Returns:
            a dictionary mapping the HMMResult used to the matching AntismashDomain
    """
    new_features = {}
<<<<<<< HEAD
    nrat = 0
    nra = 0
    nrcal = 0
    nrkr = 0
    nrks = 0
    nrXdom = 0
=======
    at_domains = 0
    a_domains = 0
    cal_domains = 0
    kr_domains = 0
    ks_domains = 0
    x_domains = 0
>>>>>>> ac044100
    for domain in domains:
        loc = gene.get_sub_location_from_protein_coordinates(domain.query_start, domain.query_end)

        # set up new feature
        new_feature = AntismashDomain(loc)
        new_feature.domain = domain.hit_id
        new_feature.locus_tag = gene.locus_tag
        new_feature.detection = "hmmscan"
        new_feature.database = "nrpspksdomains.hmm"
        new_feature.evalue = domain.evalue
        new_feature.score = domain.bitscore

        transl_table = gene.transl_table or 1
        new_feature.translation = str(new_feature.extract(record.seq).translate(table=transl_table))

        if domain.hit_id == "AMP-binding":
<<<<<<< HEAD
            nra += 1
            domain_name = "{}_A{}".format(gene.get_name(), nra)
        elif domain.hit_id == "PKS_AT":
            nrat += 1
            domain_name = "{}_AT{}".format(gene.get_name(), nrat)
        elif domain.hit_id == "CAL_domain":
            nrcal += 1
            domain_name = gene.get_name() + "_CAL" + str(nrcal)
        elif domain.hit_id == "PKS_KR":
            nrkr += 1
            domain_name = gene.get_name() + "_KR" + str(nrkr)
        elif domain.hit_id == "PKS_KS":
            nrks += 1
            domain_name = gene.get_name() + "_KS" + str(nrks)
        else:
            nrXdom += 1
            domain_name = gene.get_name().partition(".")[0] + "_Xdom" + str(nrXdom)
=======
            a_domains += 1
            domain_name = "{}_A{}".format(gene.get_name(), a_domains)
        elif domain.hit_id == "PKS_AT":
            at_domains += 1
            domain_name = "{}_AT{}".format(gene.get_name(), at_domains)
        elif domain.hit_id == "CAL_domain":
            cal_domains += 1
            domain_name = gene.get_name() + "_CAL" + str(cal_domains)
        elif domain.hit_id == "PKS_KR":
            kr_domains += 1
            domain_name = gene.get_name() + "_KR" + str(kr_domains)
        elif domain.hit_id == "PKS_KS":
            ks_domains += 1
            domain_name = gene.get_name() + "_KS" + str(ks_domains)
        else:
            x_domains += 1
            domain_name = gene.get_name().partition(".")[0] + "_Xdom" + str(x_domains)
>>>>>>> ac044100
        new_feature.domain_id = "nrpspksdomains_" + domain_name
        new_feature.label = domain_name

        new_features[domain] = new_feature
    return new_features


def generate_motif_features(record: Record, feature: CDSFeature, motifs: List[HMMResult]) -> List[CDSMotif]:
    """ Convert a list of HMMResult to a list of CDSMotif features """
    # use a locus tag if one exists
    locus_tag = feature.get_name()
    if feature.locus_tag:
        locus_tag = feature.locus_tag
    # grab the translation table if it's there
    if feature.transl_table:
        transl_table = feature.transl_table
    else:
        transl_table = 1

    motif_features = []
    for i, motif in enumerate(motifs):
        i += 1  # user facing, so 1-indexed
        loc = feature.get_sub_location_from_protein_coordinates(motif.query_start, motif.query_end)
        new_motif = CDSMotif(loc)
        new_motif.label = motif.hit_id
        new_motif.motif = motif.hit_id  # TODO: why both label AND motif?
        new_motif.domain_id = 'nrpspksmotif_{}_{:04d}'.format(locus_tag, i)
        new_motif.evalue = motif.evalue
        new_motif.score = motif.bitscore
        new_motif.tool = "pksnrpsmotif"
        new_motif.detection = "hmmscan"
        new_motif.database = "abmotifs"
        new_motif.locus_tag = locus_tag

        new_motif.translation = str(new_motif.extract(record.seq).translate(table=transl_table))
        new_motif.notes.append("NRPS/PKS Motif: %s (e-value: %s, bit-score: %s)" % (
                               motif.hit_id, motif.evalue, motif.bitscore))  # TODO move to CDSMotif

        motif_features.append(new_motif)
    return motif_features<|MERGE_RESOLUTION|>--- conflicted
+++ resolved
@@ -309,21 +309,12 @@
             a dictionary mapping the HMMResult used to the matching AntismashDomain
     """
     new_features = {}
-<<<<<<< HEAD
-    nrat = 0
-    nra = 0
-    nrcal = 0
-    nrkr = 0
-    nrks = 0
-    nrXdom = 0
-=======
     at_domains = 0
     a_domains = 0
     cal_domains = 0
     kr_domains = 0
     ks_domains = 0
     x_domains = 0
->>>>>>> ac044100
     for domain in domains:
         loc = gene.get_sub_location_from_protein_coordinates(domain.query_start, domain.query_end)
 
@@ -340,25 +331,6 @@
         new_feature.translation = str(new_feature.extract(record.seq).translate(table=transl_table))
 
         if domain.hit_id == "AMP-binding":
-<<<<<<< HEAD
-            nra += 1
-            domain_name = "{}_A{}".format(gene.get_name(), nra)
-        elif domain.hit_id == "PKS_AT":
-            nrat += 1
-            domain_name = "{}_AT{}".format(gene.get_name(), nrat)
-        elif domain.hit_id == "CAL_domain":
-            nrcal += 1
-            domain_name = gene.get_name() + "_CAL" + str(nrcal)
-        elif domain.hit_id == "PKS_KR":
-            nrkr += 1
-            domain_name = gene.get_name() + "_KR" + str(nrkr)
-        elif domain.hit_id == "PKS_KS":
-            nrks += 1
-            domain_name = gene.get_name() + "_KS" + str(nrks)
-        else:
-            nrXdom += 1
-            domain_name = gene.get_name().partition(".")[0] + "_Xdom" + str(nrXdom)
-=======
             a_domains += 1
             domain_name = "{}_A{}".format(gene.get_name(), a_domains)
         elif domain.hit_id == "PKS_AT":
@@ -376,7 +348,6 @@
         else:
             x_domains += 1
             domain_name = gene.get_name().partition(".")[0] + "_Xdom" + str(x_domains)
->>>>>>> ac044100
         new_feature.domain_id = "nrpspksdomains_" + domain_name
         new_feature.label = domain_name
 
