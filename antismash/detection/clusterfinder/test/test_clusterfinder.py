# License: GNU Affero General Public License v3 or later
# A copy of GNU AGPL v3 should have been included in this software package in LICENSE.txt.

# for test files, silence irrelevant and noisy pylint warnings
# pylint: disable=no-self-use,protected-access,missing-docstring

import unittest

from Bio.Seq import Seq

from antismash.common.secmet.feature import CDSFeature, PFAMDomain, ClusterBorder, FeatureLocation
from antismash.common.test.helpers import DummyRecord
from antismash.config import build_config, update_config, destroy_config
from antismash.detection import clusterfinder


class ClusterFinderTest(unittest.TestCase):
    def setUp(self):
        self.config = build_config(["--cf-create-clusters",
                                    "--cf-mean-threshold", "0.6",
                                    "--cf-min-cds", "5",
                                    "--cf-min-pfams", "5"], modules=[clusterfinder],
                                   isolated=True)
        update_config({"enabled_cluster_types": []})

        self.record = DummyRecord(seq=Seq("A" * 2000))
        for start, end, probability, pfam_id in [(10, 20, 0.1, 'FAKE007'),
                                                 (30, 40, 0.3, 'PF00106'),
                                                 (50, 60, 0.4, 'PF00107'),
                                                 (60, 70, 0.7, 'PF00109'),
                                                 (70, 80, 0.98, 'PF08484'),
                                                 (90, 100, 0.8, 'PF02401'),
                                                 (100, 110, 0.32, 'PF04369'),
                                                 (110, 120, 1.0, 'PF00128'),
                                                 (130, 140, 0.2, 'FAKE234'),
                                                 (500, 505, None, 'FAKE505'),
                                                 (1010, 1020, 0.1, 'FAKE007'),
                                                 (1030, 1040, 0.3, 'PF00106'),
                                                 (1050, 1060, 0.4, 'PF00107'),
                                                 (1060, 1070, 0.7, 'PF00109'),
                                                 (1070, 1080, 0.98, 'PF08484'),
                                                 (1090, 1100, 0.8, 'PF02401'),
                                                 (1100, 1110, 0.32, 'PF04369'),
                                                 (1110, 1120, 1.0, 'PF00128')]:
            location = FeatureLocation(start, end, strand=1)
            self.record.add_cds_feature(CDSFeature(location, locus_tag=str(start)))
<<<<<<< HEAD
            pfam = PFAMDomain(location, "dummy_description")
=======
            pfam = PFAMDomain(location, "dummy_description", protein_start=start + 1, protein_end=end-1)
>>>>>>> f96bd089
            pfam.domain_id = "pfam_%d" % start
            pfam.db_xref.append(pfam_id)
            pfam.probability = probability
            self.record.add_pfam_domain(pfam)

    def tearDown(self):
        destroy_config()

    def test_options(self):
        for val in [-1., -.01, -0.0001, 1.0001, 2.]:
            update_config({"cf_threshold": val})
            assert len(clusterfinder.check_options(self.config)) == 1

    def test_check_prereqs(self):
        self.assertEqual([], clusterfinder.check_prereqs())

    def test_find_nr_cds(self):
        left = (0, 5)
        newpos, num = clusterfinder.probabilistic.find_nr_cds(left, self.record)
        self.assertEqual(left, newpos)
        self.assertEqual(0, num)

        right = (150, 160)
        newpos, count = clusterfinder.probabilistic.find_nr_cds(right, self.record)
        assert newpos == right
        assert count == 0

        middle = (35, 115)
        newpos, count = clusterfinder.probabilistic.find_nr_cds(middle, self.record)
        assert newpos == [30, 120]
        assert count == 7

        small = (501, 504)
        newpos, count = clusterfinder.probabilistic.find_nr_cds(small, self.record)
        assert newpos == [500, 505]
        assert count == 1

    def test_find_probabilistic_clusters(self):
        ret = clusterfinder.find_probabilistic_clusters(self.record, self.config)
        assert len(ret) == 2
        assert ret[0].location.start == 30
        assert ret[0].location.end == 120
        assert ret[1].location.start == 1030
        assert ret[1].location.end == 1120

    def test_no_overlaps(self):
        results = clusterfinder.generate_results(self.record, self.config)

        self.assertEqual(2, len(results.borders))
        assert list(self.record.get_cluster_borders()) == results.borders
        cluster1, cluster2 = self.record.get_cluster_borders()

        assert cluster1.location.start == 30
        assert cluster1.location.end == 120
        assert not cluster1.high_priority_product
        self.assertAlmostEqual(0.6429, cluster1.probability, places=4)

        assert cluster2.location.start == 1030
        assert cluster2.location.end == 1120
        assert not cluster2.high_priority_product
        self.assertAlmostEqual(0.6429, cluster2.probability, places=4)

    def test_merges(self):
        clusterfinder.generate_results(self.record, self.config)
        assert len(self.record.get_cluster_borders()) == 2

        for start, end in [(10, 40), (1040, 1050), (110, 400)]:
            loc = FeatureLocation(start, end)
            self.record.add_cluster_border(ClusterBorder(loc, "testtool", product=str(start)))

        assert not self.record.get_clusters()

        self.record.create_clusters_from_borders()

        assert len(self.record.get_clusters()) == 2

        cluster1, cluster2 = self.record.get_clusters()

        assert cluster1.location.start == 10
        assert cluster1.location.end == 400
        assert cluster1.products == ("10", "110")
        assert cluster2.location.start == 1030
        assert cluster2.location.end == 1120
        assert cluster2.products == ("1040",)<|MERGE_RESOLUTION|>--- conflicted
+++ resolved
@@ -44,11 +44,7 @@
                                                  (1110, 1120, 1.0, 'PF00128')]:
             location = FeatureLocation(start, end, strand=1)
             self.record.add_cds_feature(CDSFeature(location, locus_tag=str(start)))
-<<<<<<< HEAD
-            pfam = PFAMDomain(location, "dummy_description")
-=======
             pfam = PFAMDomain(location, "dummy_description", protein_start=start + 1, protein_end=end-1)
->>>>>>> f96bd089
             pfam.domain_id = "pfam_%d" % start
             pfam.db_xref.append(pfam_id)
             pfam.probability = probability
