--- conflicted
+++ resolved
@@ -15,19 +15,16 @@
 from argparse import Namespace
 import os
 import threading
-<<<<<<< HEAD
-from typing import TypeVar
-=======
 from typing import Any, Dict, Iterator, List, Optional, Tuple, Union
 
 from antismash.typing import AntismashModule, ConfigType
->>>>>>> ac044100
 
 from .args import build_parser, AntismashParser
 from .loader import load_config_from_file
 
 _USER_FILE_NAME = os.path.expanduser('~/.antismash5.cfg')
 _INSTANCE_FILE_NAME = 'instance.cfg'
+
 
 class Config:  # since it's a glorified namespace, pylint: disable=too-few-public-methods
     """ Keeps options values for antiSMASH.
@@ -90,14 +87,7 @@
         return Config.__singleton
 
 
-<<<<<<< HEAD
-ConfigType = TypeVar(Config._Config)  # pylint: disable=invalid-name
-
-
-def update_config(values) -> Config:
-=======
 def update_config(values: Union[Dict[str, Any], Namespace]) -> ConfigType:
->>>>>>> ac044100
     """ Updates the Config singleton with the keys and values provided in the
         given Namespace or dict. Only intended for use in unit testing.
     """
