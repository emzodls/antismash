--- conflicted
+++ resolved
@@ -7,7 +7,6 @@
     The intended entry point of antismash is run_antismash() in this file.
 """
 
-import argparse
 from collections import defaultdict
 import cProfile
 from datetime import datetime
@@ -19,45 +18,19 @@
 import time
 import tempfile
 from types import ModuleType
-from typing import Any, Dict, List, Optional, Union
+from typing import Dict, List, Optional, Union
 
 from Bio import SeqIO
 
-from antismash.config import update_config, ConfigType
+from antismash.config import update_config
 from antismash.common import serialiser, record_processing
 from antismash.common.module_results import ModuleResults
 from antismash.common.secmet import Record
-<<<<<<< HEAD
 from antismash.detection import genefinding, hmm_detection, nrps_pks_domains, full_hmmer, \
                                 cassis, clusterfinder, cluster_hmmer
 from antismash.modules import tta, clusterblast, lanthipeptides, smcogs, dummy, \
-<<<<<<< HEAD
-                              nrps_pks, thiopeptides, sactipeptides, lassopeptides, active_site_finder
-=======
-from antismash.detection import (full_hmmer,
-                                 hmm_detection,
-                                 nrps_pks_domains,
-                                 genefinding,
-                                 cassis,
-                                 clusterfinder,
-                                 cluster_hmmer,
-                                )
-from antismash.modules import (active_site_finder,
-                               clusterblast,
-                               dummy,
-                               lanthipeptides,
-                               lassopeptides,
-                               nrps_pks,
-                               sactipeptides,
-                               smcogs,
-                               thiopeptides,
-                               tta,
-                              )
->>>>>>> f96bd089cb98efbddeb34adcbfc35641b2a307fd
-=======
                               nrps_pks, thiopeptides, sactipeptides, lassopeptides, active_site_finder, \
                               pfam2go
->>>>>>> c9e18a74
 from antismash.outputs import html, svg
 
 __version__ = "5.0.0alpha"
@@ -153,7 +126,7 @@
     logging.getLogger('').addHandler(handler)
 
 
-def verify_options(options: ConfigType, modules: List[ModuleType]) -> bool:
+def verify_options(options, modules: List[ModuleType]) -> bool:
     """ Find and display any incompatibilities in provided options
 
         Arguments:
@@ -179,7 +152,7 @@
     return False
 
 
-def run_detection(record: Record, options: ConfigType, previous_result: Dict[str, Union[Dict, ModuleResults]]) -> Dict[str, float]:
+def run_detection(record: Record, options, previous_result: Dict[str, Union[Dict, ModuleResults]]) -> Dict[str, float]:
     """ Detect different secondary metabolite clusters, PFAMs, and domains.
 
         Arguments:
@@ -196,7 +169,7 @@
     # strip any existing antismash results first  # TODO: don't strip detection stage results if reusing
     record_processing.strip_record(record)
 
-    timings = {}  # type: Dict[str, float]
+    timings = {}
 
     module_results = regenerate_results_for_record(record, options, get_detection_modules(),
                                                    previous_result)
@@ -241,7 +214,7 @@
     return timings
 
 
-def regenerate_results_for_record(record: Record, options: ConfigType, modules: List[ModuleType],
+def regenerate_results_for_record(record: Record, options, modules: List[ModuleType],
                                   previous_result: Dict[str, Dict]
                                   ) -> Dict[str, Optional[ModuleResults]]:
     """ Converts a record's JSON results to ModuleResults per module
@@ -277,8 +250,7 @@
     return previous_result
 
 
-def run_module(record: Record, module: ModuleType, options: ConfigType,
-               module_results: Dict[str, Optional[ModuleResults]], timings: Dict[str, float]) -> None:
+def run_module(record, module, options, module_results, timings) -> None:
     """ Run analysis modules on a record
 
         Arguments:
@@ -294,7 +266,7 @@
                      module, will be updated with the module timing
 
         Returns:
-            None
+            the time taken to run the module as a float
         """
 
     logging.debug("Checking if %s should be run", module.__name__)
@@ -313,8 +285,7 @@
     timings[module.__name__] = duration
 
 
-def analyse_record(record: Record, options: ConfigType, modules: List[ModuleType],
-                   previous_result: Dict[str, Dict[str, Any]]) -> Dict[str, float]:
+def analyse_record(record, options, modules, previous_result) -> Dict[str, float]:
     """ Run analysis modules on a record
 
         Arguments:
@@ -331,7 +302,7 @@
             a dictionary mapping module name to time taken
     """
     module_results = regenerate_results_for_record(record, options, modules, previous_result)
-    timings = {}  # type: Dict[str, float]
+    timings = {}
     # try to run the given modules over the record
     logging.info("Analysing record: %s", record.id)
     for module in modules:
@@ -365,7 +336,7 @@
         os.mkdir(name)
 
 
-def write_profiling_results(profiler: cProfile.Profile, target: str) -> None:
+def write_profiling_results(profiler, target) -> None:
     """ Write profiling files to file in human readable form and as a binary
         blob for external tool use (with the extra extension '.bin').
 
@@ -397,7 +368,7 @@
         print(stream.getvalue())
 
 
-def write_outputs(results: serialiser.AntismashResults, options: ConfigType) -> None:
+def write_outputs(results, options) -> None:
     """ Write output files (webpage, genbank files, etc) to the output directory
 
         Arguments:
@@ -438,7 +409,7 @@
     assert os.path.exists(zipfile)
 
 
-def annotate_records(results: serialiser.AntismashResults) -> None:
+def annotate_records(results) -> None:
     """ Annotates all analysed records with the results generated from them
 
         Arguments:
@@ -518,9 +489,9 @@
         if res:
             errors_by_module[module.__name__] = res
     if errors_by_module:
-        for module_name, errors in errors_by_module.items():
+        for module, errors in errors_by_module.items():
             for error in errors:
-                logging.error("%s: preqrequisite failure: %s", module_name, error)
+                logging.error("%s: preqrequisite failure: %s", module, error)
         raise RuntimeError("Modules failing prerequisites")
 
 
@@ -563,7 +534,7 @@
         logging.debug("  %s: %.1fs", module, runtime)
 
 
-def run_antismash(sequence_file: Optional[str], cmdline_options: argparse.Namespace) -> int:
+def run_antismash(sequence_file: Optional[str], options) -> int:
     """ The complete antismash pipeline. Reads in data, runs detection and
         analysis modules over any records found, then outputs the results to
         file.
@@ -571,7 +542,7 @@
         Arguments:
             sequence_file: the sequence file to read in records from, can be
                             None if reusing results
-            cmdline_options: command line options as an argparse.Namespace
+            options: command line options as an argparse.Namespace
             detection_modules: None or a list of modules to use for detection,
                                 if None defaults will be used
             analysis_modules: None or a list of modules to use for analysis,
@@ -581,21 +552,22 @@
             0 if requested operations completed succesfully, otherwise 1
             Exceptions may also be raised
     """
-    setup_logging(logfile=cmdline_options.logfile, verbose=cmdline_options.verbose,
-                  debug=cmdline_options.debug)
+    logfile = options.logfile
+    setup_logging(logfile=logfile, verbose=options.verbose,
+                  debug=options.debug)
 
     detection_modules = get_detection_modules()
     analysis_modules = get_analysis_modules()
     modules = detection_modules + analysis_modules
 
-    if cmdline_options.list_plugins:
+    if options.list_plugins:
         list_plugins(modules)
         return 0
 
-    cmdline_options.all_enabled_modules = [module for module in modules if module.is_enabled(cmdline_options)]
+    options.all_enabled_modules = [module for module in modules if module.is_enabled(options)]
     # converts from a namespace to an antismash.config.Config instance so
     # modules can't fiddle with it
-    options = update_config(cmdline_options)
+    options = update_config(options)
 
     if options.check_prereqs_only:
         try:
