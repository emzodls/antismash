--- conflicted
+++ resolved
@@ -82,11 +82,7 @@
         return results
 
 
-<<<<<<< HEAD
-def detect(record: Record, options) -> TTAResults:
-=======
 def detect(record: Record, options: ConfigType) -> TTAResults:
->>>>>>> ac044100
     """ Find TTA codons in a record
 
         Arguments:
