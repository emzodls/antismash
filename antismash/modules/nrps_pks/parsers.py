--- conflicted
+++ resolved
@@ -167,22 +167,13 @@
                 preds[key] = mapping.get(current, current)
 
 
-<<<<<<< HEAD
-def modify_monomer_predictions(genes: List[CDSFeature], predictions: Dict[str, str]) -> None:
-=======
 def modify_monomer_predictions(cds_features: List[CDSFeature], predictions: Dict[str, str]) -> None:
->>>>>>> ac044100
     """ Modifies monomer predictions based on domain construction chain. Changes
         the predictions in place.
 
         Arguments:
-<<<<<<< HEAD
-            genes: a dictionary mapping gene name to a list of domain names
-                          in the order they are found in the gene
-=======
             cds_features: a dictionary mapping CDS name to a list of domain names
                           in the order they are found in the CDS
->>>>>>> ac044100
             predictions: a dict mapping domain label (e.g. nrpspksdomains_SCO123_AT1)
                          to a prediction for that domain
 
