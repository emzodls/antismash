--- conflicted
+++ resolved
@@ -168,11 +168,7 @@
                 preds[key] = mapping.get(current, current)
 
 
-<<<<<<< HEAD
-def modify_monomer_predictions(genes: List[CDSFeature], predictions: Dict) -> None:
-=======
 def modify_monomer_predictions(genes: List[CDSFeature], predictions: Dict[str, str]) -> None:
->>>>>>> f96bd089
     """ Modifies monomer predictions based on domain construction chain. Changes
         the predictions in place.
 
