# License: GNU Affero General Public License v3 or later
# A copy of GNU AGPL v3 should have been included in this software package in LICENSE.txt.

""" Handles HTML generation for the clusterblast variants """

<<<<<<< HEAD
from antismash.common import path
=======
from typing import List
>>>>>>> ac044100

from jinja2 import FileSystemLoader, Environment, StrictUndefined

from antismash.common import path
from antismash.common.layers import ClusterLayer, RecordLayer, OptionsLayer

from .results import ClusterBlastResults


def will_handle(_products: List[str]) -> bool:
    """ Clusterblast is relevant to every cluster, so return True for every
        product """
    return True


def generate_details_div(cluster_layer: ClusterLayer, results: ClusterBlastResults,
                         record_layer: RecordLayer, options_layer: OptionsLayer) -> str:
    """ Generates the HTML sections of the body details for all variants
        of clusterblast
    """
    cluster = cluster_layer.cluster_feature
    divs = []
    if options_layer.cb_general or cluster.clusterblast is not None:
        divs.append(generate_div(cluster_layer, results, record_layer, options_layer, "clusterblast"))
    if options_layer.cb_knownclusters or cluster.knownclusterblast is not None:
        divs.append(generate_div(cluster_layer, results, record_layer, options_layer, "knownclusterblast"))
    if options_layer.cb_subclusters or cluster.subclusterblast is not None:
        divs.append(generate_div(cluster_layer, results, record_layer, options_layer, "subclusterblast"))
    return "\n".join(divs)


<<<<<<< HEAD
def generate_div(cluster_layer, _results, record_layer, options_layer, search_type) -> str:
=======
def generate_div(cluster_layer: ClusterLayer, _results: ClusterBlastResults,
                 record_layer: RecordLayer, options_layer: OptionsLayer, search_type: str) -> str:
>>>>>>> ac044100
    """ Generates the specific HTML section of the body for a given variant of
        clusterblast
    """
    template_path = path.get_full_path(__file__, "templates")
    env = Environment(loader=FileSystemLoader(template_path), autoescape=True,
                      undefined=StrictUndefined)
    template = env.get_template('%s.html' % search_type)
    details_div = template.render(record=record_layer,
                                  cluster=cluster_layer,
                                  options=options_layer)
    return details_div<|MERGE_RESOLUTION|>--- conflicted
+++ resolved
@@ -3,11 +3,7 @@
 
 """ Handles HTML generation for the clusterblast variants """
 
-<<<<<<< HEAD
-from antismash.common import path
-=======
 from typing import List
->>>>>>> ac044100
 
 from jinja2 import FileSystemLoader, Environment, StrictUndefined
 
@@ -39,12 +35,8 @@
     return "\n".join(divs)
 
 
-<<<<<<< HEAD
-def generate_div(cluster_layer, _results, record_layer, options_layer, search_type) -> str:
-=======
 def generate_div(cluster_layer: ClusterLayer, _results: ClusterBlastResults,
                  record_layer: RecordLayer, options_layer: OptionsLayer, search_type: str) -> str:
->>>>>>> ac044100
     """ Generates the specific HTML section of the body for a given variant of
         clusterblast
     """
