--- conflicted
+++ resolved
@@ -77,12 +77,8 @@
     return []
 
 
-<<<<<<< HEAD
-def regenerate_previous_results(previous, record, _options) -> ClusterBlastResults:
-=======
 def regenerate_previous_results(previous: Dict[str, Any], record: Record,
                                 _options: ConfigType) -> ClusterBlastResults:
->>>>>>> ac044100
     """ Regenerates previous results """
     if not previous:
         logging.debug("No previous clusterblast results to reuse")
