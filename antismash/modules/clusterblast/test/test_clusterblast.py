# License: GNU Affero General Public License v3 or later
# A copy of GNU AGPL v3 should have been included in this software package in LICENSE.txt.

# for test files, silence irrelevant and noisy pylint warnings
# pylint: disable=no-self-use,protected-access,missing-docstring

from collections import OrderedDict
import unittest
import os
<<<<<<< HEAD
from minimock import mock, restore
=======
>>>>>>> ac044100

from minimock import mock, restore
from helperlibs.wrappers.io import TemporaryDirectory

from antismash.common.secmet import Record
from antismash.common.test.helpers import DummyCDS, DummyCluster
import antismash.modules.clusterblast.core as core


class TestBlastParsing(unittest.TestCase):
    def setUp(self):
        # used by parse_subject, every sequence will be 100 long
        mock('Record.get_cds_by_name', returns=DummyCDS(1, 101))
        mock('core.get_cds_lengths', returns={})
        self.sample_data = self.read_sample_data()
        self.sample_data_as_lists = self.file_data_to_lists(self.sample_data)

    def tearDown(self):
        restore()

    def parse_subject_wrapper(self, subject_line):
        geneclustergenes = {}
        seq_record = Record("dummy")
        seqlengths = {}
        return core.parse_subject(subject_line, seqlengths,
                                  geneclustergenes, seq_record)

    def read_sample_data(self, filename="data/diamond_output_sample.txt"):
        path = os.path.join(__file__.rsplit(os.sep, 1)[0], filename)
        return open(path, "r").read()

    def file_data_to_lists(self, data):
        return [line.split("\t") for line in data.rstrip().split("\n")]

    def test_unique_pairings_filter(self):
        data = self.file_data_to_lists(self.sample_data)
        sample = core.remove_duplicate_hits(data)
        self.assertEqual(len(sample), len(data))
        self.assertEqual(sample, core.remove_duplicate_hits(data*2))

        # test empty
        data = [[], ["a"], ["abc"]]
        results = core.remove_duplicate_hits(data)
        self.assertEqual(results, [])

    def verify_subjects_and_clusters_represented(self, subjects,
                                                 cluster_name_to_queries):
        subject_clusters = set()
        for subject in subjects:
            self.assertTrue(subject.genecluster in cluster_name_to_queries)
            subject_clusters.add(subject.genecluster)
        self.assertEqual(sorted(subject_clusters), sorted(cluster_name_to_queries))

    def test_blastparse(self):
        queries, clusters = core.blastparse(self.sample_data, Record(), 0, 0)

        # check we process the right number of queries
        self.assertEqual(len(queries), len(set([i[0] for i in self.sample_data_as_lists])))

        # check we have entries for every gene_cluster we found
        subjects = [self.parse_subject_wrapper(i) for i in self.sample_data_as_lists]
        self.verify_subjects_and_clusters_represented(subjects, clusters)

        # test perc_coverage threshold (value arbitrary due to mocking)
        coverage_threshold = 650
        queries, clusters = core.blastparse(self.sample_data, Record(), coverage_threshold, 0)
        new_subjects = [s for s in subjects if s.perc_coverage > coverage_threshold]
        assert new_subjects and len(new_subjects) < len(subjects), "coverage test has become meaningless"
        self.verify_subjects_and_clusters_represented(new_subjects, clusters)

        # test perc_identity threshold
        ident_threshold = 35
        queries, clusters = core.blastparse(self.sample_data, Record(), 0, ident_threshold)
        new_subjects = [s for s in subjects if s.perc_ident > ident_threshold]
        assert new_subjects and len(new_subjects) < len(subjects), "identity% test has become meaningless"
        self.verify_subjects_and_clusters_represented(new_subjects, clusters)

        # test combo threshold
        queries, clusters = core.blastparse(self.sample_data, Record(), coverage_threshold, ident_threshold)
        new_subjects = [s for s in subjects if s.perc_ident > ident_threshold and s.perc_coverage > coverage_threshold]
        assert new_subjects and len(new_subjects) < len(subjects), "combo test has become meaningless"
        self.verify_subjects_and_clusters_represented(new_subjects, clusters)

    def test_blastparse_on_empty(self):
        for blast in ["", "\n", "\r\n", "\n\n"]:
            queries, clusters = core.blastparse(blast, Record(), 0, 0)
            self.assertEqual(len(queries), 0)
            self.assertEqual(len(clusters), 0)

    def test_parse_all_single_cluster(self):
        # single cluster to test the thresholds and content
        def parse_all_wrapper(coverage_threshold, ident_threshold):
            clusters_by_number, queries_by_number = core.parse_all_clusters(self.sample_data,
                                Record(), coverage_threshold, ident_threshold)
            # make sure we only found one cluster number
            self.assertEqual(len(clusters_by_number), 1)
            self.assertEqual(list(clusters_by_number), [24])
            self.assertEqual(len(queries_by_number), 1)
            self.assertEqual(list(queries_by_number), [24])

            # now test the values of those queries
            queries = queries_by_number[24]
            clusters = clusters_by_number[24]
            return queries, clusters

        queries, clusters = parse_all_wrapper(0, 0)

        # check we process the right number of queries
        self.assertEqual(len(queries), len(set([i[0] for i in self.sample_data_as_lists])))

        # check we have entries for every gene_cluster we found
        subjects = [self.parse_subject_wrapper(i) for i in self.sample_data_as_lists]
        self.verify_subjects_and_clusters_represented(subjects, clusters)

        # test perc_coverage threshold (value arbitrary due to mocking)
        coverage_threshold = 650
        queries, clusters = parse_all_wrapper(coverage_threshold, 0)
        new_subjects = [s for s in subjects if s.perc_coverage > coverage_threshold]
        assert new_subjects and len(new_subjects) < len(subjects), "coverage test has become meaningless"
        self.verify_subjects_and_clusters_represented(new_subjects, clusters)

        # test perc_identity threshold
        ident_threshold = 35
        queries, clusters = parse_all_wrapper(0, ident_threshold)
        new_subjects = [s for s in subjects if s.perc_ident > ident_threshold]
        assert new_subjects and len(new_subjects) < len(subjects), "identity% test has become meaningless"
        self.verify_subjects_and_clusters_represented(new_subjects, clusters)

        # test combo threshold
        queries, clusters = parse_all_wrapper(coverage_threshold, ident_threshold)
        new_subjects = [s for s in subjects if s.perc_ident > ident_threshold and s.perc_coverage > coverage_threshold]
        assert new_subjects and len(new_subjects) < len(subjects), "combo test has become meaningless"
        self.verify_subjects_and_clusters_represented(new_subjects, clusters)

    def test_parse_all_multi_cluster(self):
        # test we partition correctly by cluster number
        sample_data = self.read_sample_data("data/diamond_output_sample_multicluster.txt")
        clusters_by_number, queries_by_number = core.parse_all_clusters(sample_data, Record(), 0, 0)
        self.assertEqual(len(clusters_by_number), 3)
        self.assertEqual(sorted(clusters_by_number), [1, 2, 4])
        self.assertEqual(len(queries_by_number), 3)
        self.assertEqual(sorted(queries_by_number), [1, 2, 4])
        for i in [1, 2, 4]:
            self.assertEqual(len(clusters_by_number[i]), i)
            self.assertEqual(len(queries_by_number[i]), i)

    def test_parse_all_empty(self):
        for sample_data in ["", "\n", "\r\n", "\n\n"]:
            clusters, queries = core.parse_all_clusters(sample_data, Record(), 0, 0)
        self.assertEqual(len(clusters), 0)
        self.assertEqual(len(queries), 0)


class TestSubject(unittest.TestCase):
    def test_init(self):
        expected = ["a", "b", 1, 2, "+", "c", 5., 1, 5., 1e-8, "loc"]
        s = core.Subject(*expected)  # pylint: disable=invalid-name
        got = [s.name, s.genecluster, s.start, s.end, s.strand, s.annotation,
               s.perc_ident, s.blastscore, s.perc_coverage, s.evalue, s.locus_tag]
        for exp, val in zip(expected, got):
            self.assertEqual(exp, val)


class TestQuery(unittest.TestCase):
    def test_init(self):
        query_line = "input|c1|0-759|-|CAG25751.1|putative"
        query = core.Query(query_line, 0)
        self.assertEqual(query.entry, query_line)
        self.assertEqual(query.cluster_number, 1)
        self.assertEqual(query.id, "CAG25751.1")
        self.assertEqual(query.index, 0)
        for container in [query.cluster_name_to_subjects, query.subjects]:
            self.assertEqual(len(container), 0)

    def test_subject_tracking(self):
        query = core.Query("input|c1|0-759|-|CAG25751.1|putative", 0)
        sub1 = core.Subject("a1", "a", 1, 2, "+", "c", 0.5, 1, 0.5, 1e-8, "loc")
        query.add_subject(sub1)
        containers = [query.cluster_name_to_subjects, query.subjects]
        # check it was properly added to the various containers
        for container in containers:
            self.assertEqual(len(container), 1)
        self.assertEqual(query.cluster_name_to_subjects["a"], [sub1])
        assert list(query.subjects) == ["a1"]
        sub2 = core.Subject("a2", "b", 1, 2, "+", "c", 0.5, 1, 0.5, 1e-8, "loc")
        query.add_subject(sub2)
        for container in containers:
            self.assertEqual(len(container), 2)
        self.assertEqual(query.cluster_name_to_subjects["a"], [sub1])
        self.assertEqual(query.cluster_name_to_subjects["b"], [sub2])

        # check we don't override when cluster names overlap
        sub3 = core.Subject("a3", "a", 1, 2, "+", "c", 0.5, 1, 0.5, 1e-8, "loc")
        query.add_subject(sub3)
        self.assertEqual(len(query.subjects), 3)
        # check the new subject was properly added to the old list
        self.assertEqual(query.cluster_name_to_subjects["a"], [sub1, sub3])
        self.assertEqual(query.cluster_name_to_subjects["b"], [sub2])
        # check ordering preserved on subject names
        self.assertEqual(list(query.subjects), ["a1", "a2", "a3"])

        # check the getter has the same results as direct access
        self.assertEqual(query.get_subjects_by_cluster("a"), [sub1, sub3])
        # check that an empty iterable is returned if cluster not known
        self.assertEqual(query.get_subjects_by_cluster("new_name"), [])


# pylint: disable=assigning-non-slot
class TestScore(unittest.TestCase):
    def test_score(self):
        score = core.Score()
        self.assertEqual(score.hits, 0)
        self.assertEqual(score.core_gene_hits, 0)
        self.assertEqual(score.blast_score, 0)
        self.assertEqual(score.synteny_score, 0)
        self.assertEqual(score.core_bonus, 0)
        self.assertEqual(score.sort_score(), (0, 0))
        with self.assertRaises(AttributeError):
            score.other = 0

        score.hits = 1
        assert score.score == 1
        assert score.sort_score() == (1, 0)

        score.synteny_score = 1
        assert score.score == 2
        assert score.sort_score() == (2, 0)

        score.core_gene_hits = 1
        assert score.score == 6
        assert score.sort_score() == (6, 0)

        score.blast_score = 225
        assert score.score == 6
        assert score.sort_score() == (6, 225)

        score.blast_score = 1225
        assert score.score == 6
        assert score.sort_score() == (6, 1225)


class TestProtein(unittest.TestCase):
    def test_string_conversion(self):
        protein = core.Protein("n", "l", "a-b", "+", "anno")
        self.assertEqual(str(protein), "l\tn\ta\tb\t+\tanno\n")

        # test name is used when no locus tag
        protein = core.Protein("n", "no_locus_tag", "a-b", "+", "anno")
        self.assertEqual(str(protein), "n\tn\ta\tb\t+\tanno\n")

        # test location
        protein = core.Protein("n", "no_locus_tag", "abb", "+", "anno")
        with self.assertRaises(ValueError) as context:
            str(protein)
        self.assertTrue(str(context.exception).startswith("Invalid location in Protein"))
        protein = core.Protein("n", "no_locus_tag", 123., "+", "anno")
        with self.assertRaises(AttributeError) as context:
            str(protein)

    def test_members(self):
        protein = core.Protein("n", "no_locus_tag", "a-b", "+", "anno")
        protein.locus_tag = "l"
        # if this doesn't raise an exception, __slots__ was removed from Protein
        with self.assertRaises(AttributeError):
            protein.something = 1
# pylint: enable=assigning-non-slot


class TestSubjectParsing(unittest.TestCase):
    def setUp(self):
        self.geneclustergenes = {"CAG25752": ""}
        self.seq_record = Record("dummy")
        self.seqlengths = {"CAG25751.1": 253}
        # used by parse_subject, but only if locus tag not in seqlengths
        mock('core.get_cds_lengths', returns=self.seqlengths)
        mock('Record.get_cds_by_name', returns=DummyCDS(1, 301))

    def tearDown(self):
        restore()

    def parse_subject_wrapper(self, subject_line):
        return core.parse_subject(subject_line, self.seqlengths,
                                  self.geneclustergenes, self.seq_record)

    def test_all_parsing(self):
        # test known good input
        subject_line = ["input|c1|0-759|-|CAG25751.1|putative",
                        "Y16952|c1|1-759|-|no_locus_tag"
                        "|putative_two-component_system_sensor_kinase|CAG25751",
                        "100.0", "253", "0", "0", "1", "253", "1", "253",
                        "7.2e-129", "465.0"]
        sub = self.parse_subject_wrapper(subject_line)
        self.assertEqual(sub.name, "CAG25751")
        self.assertEqual(sub.blastscore, 465)
        self.assertEqual(sub.evalue, 7.2e-129)
        self.assertEqual(sub.locus_tag, "CAG25751")
        self.assertEqual(sub.genecluster, "Y16952_c1")
        self.assertEqual(sub.start, 1)
        self.assertEqual(sub.end, 759)
        self.assertEqual(sub.strand, "-")
        self.assertEqual(sub.perc_ident, 100)
        self.assertEqual(sub.perc_coverage, 100.)
        self.assertEqual(sub.annotation, "putative_two-component_system_sensor_kinase")

        # with different tag name to test branching
        subject_line[0] = "input|c1|0-759|-|TEST|putative"
        sub = self.parse_subject_wrapper(subject_line)
        # TEST has sequence length of 300 after our mocking
        self.assertAlmostEqual(sub.perc_coverage, (253./300)*100)

        # and check the name change for a name in our dummy geneclustergenes
        subject_line[1] = subject_line[1].replace("CAG25751", "CAG25752")
        sub = self.parse_subject_wrapper(subject_line)
        self.assertEqual(sub.name, "h_CAG25752")

    def test_locus_tag_redirect(self):
        # no_locus_tag normally goes to position 6 instead, but
        subject_line = ["input|c1|0-759|-|CAG25751.1|putative",
                        "Y16952|c1|1-759|-|no_locus_tag"
                        "|putative_two-component_system_sensor_kinase|CAG25751",
                        "100.0", "253", "0", "0", "1", "253", "1", "253",
                        "7.2e-129", "465.0"]
        sub = self.parse_subject_wrapper(subject_line)
        self.assertEqual(sub.name, "CAG25751")

    def test_rounding(self):
        # check the value rounding, this may not be desired, but this test
        # will at least detect change
        subject_line = ["input|c1|0-759|-|CAG25751.1|putative",
                        "Y16952|c1|1-759|-|no_locus_tag"
                        "|putative_two-component_system_sensor_kinase|CAG25751",
                        "99.5", "253", "0", "0", "1", "253", "1", "253",
                        "7.2e-129", "464.9"]
        sub = self.parse_subject_wrapper(subject_line)
        self.assertEqual(sub.blastscore, 465)
        self.assertEqual(sub.perc_ident, 100)
        # rounding down instead of up
        subject_line[2] = "99.49"
        subject_line[11] = "465.4"
        sub = self.parse_subject_wrapper(subject_line)
        self.assertEqual(sub.perc_ident, 99)
        self.assertEqual(sub.blastscore, 465)

    def test_short_locus(self):
        subject_line = ["input|c1|0-759|-|CAG25751.1|putative",
                        "Y16952|c1|1-759|-|some_locus_tag"
                        "|putative_two-component_system_sensor_kinase",
                        "100.0", "253", "0", "0", "1", "253", "1", "253",
                        "7.2e-129", "464.9"]
        sub = self.parse_subject_wrapper(subject_line)
        self.assertEqual(sub.locus_tag, "")

    def test_invalid_input(self):
        original = ["input|c1|0-759|-|CAG25751.1|putative",
                    "Y16952|c1|1-759|-|no_locus_tag"
                    "|putative_two-component_system_sensor_kinase|CAG25751",
                    "100.0", "253", "0", "0", "1", "253", "1", "253",
                    "7.2e-129", "465.0"]
        # test for invalid input
        for i in [2, 3, 11]:  # pid, length, blastscore
            subject_line = original[:]
            subject_line[i] = "text"
            with self.assertRaises(ValueError):
                self.parse_subject_wrapper(subject_line)

        # check it breaks if missing info
        for i in range(1, len(original)):
            subject_line = original[:i] + original[i + 1:]
            with self.assertRaises(IndexError):
                self.parse_subject_wrapper(subject_line)

        subject_line = original[:]
        # and if chunks are missing internal parts
        # missing c1 for name
        subject_line[1] = "Y16956|1-759|+|no_locus_tag|putative_two-component_system_sensor_kinase|CAG25751"
        with self.assertRaises(ValueError):
            self.parse_subject_wrapper(subject_line)
        # start missing end
        subject_line[1] = "Y16956|c1|1|-|no_locus_tag|putative_two-component_system_sensor_kinase|CAG25751"
        with self.assertRaises(ValueError):
            self.parse_subject_wrapper(subject_line)


class TestInputGeneration(unittest.TestCase):
    def setUp(self):
        self.index = 0
        self.old_blast_inputs = core.create_blast_inputs
        core.create_blast_inputs = self.dummy_blast_inputs
        self.dummy_cluster = DummyCluster(1, 100)
        self.clusters = [self.dummy_cluster, self.dummy_cluster]

    def tearDown(self):
        core.create_blast_inputs = self.old_blast_inputs

    def dummy_blast_inputs(self, cluster):
        names = []
        seqs = []
        for _ in cluster.cds_children:
            index = self.index
            self.index += 1
            names.append("L%d" % index)
            seqs.append("S%d" % index)
        return names, seqs

    def test_empty(self):
        with TemporaryDirectory(change=True):
            with self.assertRaisesRegex(ValueError, "Diamond search space contains no sequences"):
                core.write_fastas_with_all_genes(self.clusters, "test")

    def test_bad_partitions(self):
        with TemporaryDirectory(change=True):
            for i in [-10, -1, 0]:
                with self.assertRaisesRegex(ValueError, "Partitions must be greater than 0"):
                    core.write_fastas_with_all_genes(self.clusters, "test", partitions=i)
            for i in ["str", None, 1.5]:
                with self.assertRaisesRegex(TypeError, "Partitions must be an int greater than 0"):
                    core.write_fastas_with_all_genes(self.clusters, "test", partitions=i)

    def test_single_file(self):
        self.dummy_cluster.cds_children = [DummyCDS(1, 3)] * 3
        with TemporaryDirectory(change=True):
            files = core.write_fastas_with_all_genes(self.clusters, "test.fasta")
            assert files == ["test.fasta"]
            assert os.path.exists("test.fasta")
            expected = "".join(">L{0}\nS{0}\n".format(i) for i in range(len(self.clusters)*3))
            assert open("test.fasta").read() == expected

    def test_single_partition(self):
        self.dummy_cluster.cds_children = [DummyCDS(1, 3)] * 3
        with TemporaryDirectory(change=True):
            files = core.write_fastas_with_all_genes(self.clusters, "test.fasta", partitions=1)
            assert files == ["test.fasta"]
            assert os.path.exists("test.fasta")
            expected = "".join(">L{0}\nS{0}\n".format(i) for i in range(len(self.clusters)*3))
            assert open("test.fasta").read() == expected

    def test_multiple_files(self):
        self.dummy_cluster.cds_children = [DummyCDS(1, 3)] * 3
        for partitions in [2, 3]:
            with TemporaryDirectory(change=True):
                self.index = 0
                chunk_size = (len(self.clusters) * 3) // partitions
                files = core.write_fastas_with_all_genes(self.clusters, "test.fasta", partitions=partitions)
                assert files == ["test%d.fasta" % i for i in range(partitions)]
                for index in range(partitions):
                    assert os.path.exists("test%d.fasta" % index)
                    print(index, chunk_size)
                    contents = open("test%d.fasta" % index).read()
                    assert contents.count(">") == chunk_size
                    expected = "".join(">L{0}\nS{0}\n".format(i + index * chunk_size) for i in range(chunk_size))
                    assert contents == expected


class TestOrthologousGroups(unittest.TestCase):
    def setUp(self):
        self.query_lines = ["input|c1|0-759|-|CAG25751.1|putative",
                            "input|c1|0-759|-|CAG25751.2|putative",
                            "input|c1|0-759|-|CAG25751.3|putative"]
        self.queries = OrderedDict()
        for line in self.query_lines:
            self.queries[line] = core.Query(line, 0)
            assert not self.queries[line].subjects

    def run_base_comparison(self, clusters):
        groups = core.find_internal_orthologous_groups(self.queries, clusters)
        assert groups and len(groups) <= len(clusters)
        return groups

    def set_query_subjects(self, index, subjects):
        self.queries[self.query_lines[index]].subjects = subjects

    def set_independent_subjects(self):
        self.set_query_subjects(0, ["a1", "a2", "a3"])
        self.set_query_subjects(1, ["b1", "b2", "b3"])
        self.set_query_subjects(2, ["c1", "c2", "c3"])

    def test_no_subjects_and_single_not_present(self):
        groups = self.run_base_comparison(["other|c1|0-759|-|other_1|putative"])
        assert groups == [["other_1"]]

    def test_no_subjects_and_multiple_not_present(self):
        groups = self.run_base_comparison(["other|c1|0-759|-|other_1|putative",
                                           "other|c1|0-759|-|other_2|putative"])
        assert groups == [["other_1"], ["other_2"]]

    def test_no_subjects_and_clusters_present(self):
        groups = self.run_base_comparison(self.query_lines[::2])
        assert groups == [["CAG25751.1"], ["CAG25751.3"]]

    def test_independent_subjects_and_not_present(self):
        self.set_independent_subjects()
        clusters = ["other|c1|0-759|-|other_1|putative", "other|c1|0-759|-|other_2|putative"]
        groups = self.run_base_comparison(clusters)
        assert groups == [["other_1"], ["other_2"]]

    def test_independent_subjects_and_clusters_present(self):  # pylint: disable=invalid-name
        self.set_independent_subjects()
        groups = self.run_base_comparison(self.query_lines)
        assert groups == [['CAG25751.1', 'a1', 'a2', 'a3'],
                          ['CAG25751.2', 'b1', 'b2', 'b3'],
                          ['CAG25751.3', 'c1', 'c2', 'c3']]

    def test_partial_overlapping_subjects_and_not_present(self):  # pylint: disable=invalid-name
        self.set_independent_subjects()
        self.set_query_subjects(1, ["b1", "a2", "b3"])
        clusters = ["other|c1|0-759|-|other_1|putative", "other|c1|0-759|-|other_2|putative"]
        groups = self.run_base_comparison(clusters)
        assert groups == [["other_1"], ["other_2"]]

    def test_partial_overlapping_subjects_and_present(self):  # pylint: disable=invalid-name
        self.set_independent_subjects()
        self.set_query_subjects(1, ["b1", "a2", "b3"])
        groups = self.run_base_comparison(self.query_lines)
        assert groups == [['CAG25751.1', 'CAG25751.2', 'a1', 'a2', 'a3', 'b1', 'b3'],
                          ['CAG25751.3', 'c1', 'c2', 'c3']]

    def test_multiple_overlapping_and_not_present(self):
        self.set_independent_subjects()
        self.set_query_subjects(1, ["b1", "a2", "b3"])
        clusters = ["other|c1|0-759|-|other_1|putative", "other|c1|0-759|-|other_2|putative"]
        groups = self.run_base_comparison(clusters)
        assert groups == [["other_1"], ["other_2"]]

    def test_multiple_overlapping_and_present(self):
        self.set_independent_subjects()
        self.set_query_subjects(1, ["b1", "a2", "c3"])
        groups = self.run_base_comparison(self.query_lines)
        assert groups == [['CAG25751.1', 'CAG25751.2', 'CAG25751.3', 'a1', 'a2', 'a3', 'b1', 'c1', 'c2', 'c3']]

    def test_with_uniqueness_modifier(self):
        # tests that the 'h_' prefix used to differentiate names is removed
        # if this test breaks because a better naming system is implemented, that's fine
        self.set_independent_subjects()
        self.set_query_subjects(2, ["_c1", "h_c2", "c_3"])
        groups = self.run_base_comparison(self.query_lines)
        assert groups == [['CAG25751.1', 'a1', 'a2', 'a3'],
                          ['CAG25751.2', 'b1', 'b2', 'b3'],
                          ['CAG25751.3', '_c1', 'c2', 'c_3']]<|MERGE_RESOLUTION|>--- conflicted
+++ resolved
@@ -7,10 +7,6 @@
 from collections import OrderedDict
 import unittest
 import os
-<<<<<<< HEAD
-from minimock import mock, restore
-=======
->>>>>>> ac044100
 
 from minimock import mock, restore
 from helperlibs.wrappers.io import TemporaryDirectory
